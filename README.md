
# PSCF - Polymer Self-Consistent Field (C++/CUDA)

PSCF is a software package for field-theoretic analysis of inhomogeneous 
equilibrium states of polymer materials with components that tend to phase
separate.  PSCF can perform either self-consistent field theory (SCFT) or
some types of stochastic field-theoretic simulation (FTS).

The current version of PSCF is written primarily in C++, supplemented by 
CUDA to enable the use of a graphics processing unit (GPU). See below
for a discussion of the relationship to an older Fortran program of the 
same name. 

## SCFT and FTS

PSCF was originally designed for SCFT calculations, and provides an
extensive set of tools for this purpose .  The acronym PSCF stands for 
Polymer Self-Consistent Field, reflecting this origin.

<<<<<<< HEAD
PSCF now also provides tools for field theoretic simulation (FTS) using
a partial saddle-point approximation (PS-FTS). Such simulations can be 
performed using ether Brownian dynamics (BD) or Monte-Carlo (MC) sampling 
algorithms. 

The fully-fluctuating formulation of polymer field theory (which is not yet
implemented in PSCF) requires the stochastic sampling of complex-valued 
fields. The partial saddle-point approximation for FTS currently used in 
PSCF is an approximation for incompressible models in which a Langrange 
multiplier pressure-like field that imposes a constraint on the total 
monomer density is approximated at a mean-field (or saddle-point) level, 
while fields that couple to composition fluctuations are allowed to 
fluctuate. The resulting approximation yields a theory that involves only 
=======
The current version of PSCF (v1.2) is the first to also provide tools for
stochastic field theoretic simulations (FTSs) that rely on a partial 
saddle-point approximation (PS-FTS). Such simulations can be performed 
using ether Brownian dynamics (BD) or Monte-Carlo (MC) sampling algorithms. 

The fully-fluctuating formulation of polymer field theory (which is not
yet implemented in PSCF) requires stochastic sampling of complex-valued 
fields. The partial saddle-point approximation for FTS used in this 
version of PSCF is an approximation for incompressible systems in which 
a pressure-like field that imposes a constraint on the total monomer 
concentrated is approximated at a mean-field (or saddle-point) level, 
while field or fields that couple to composition fluctuations are allowed 
to freely fluctuate. The resulting approximate theory involves only 
>>>>>>> 73871cfe
real-valued fields.

## History

The current C++/CUDA version of PSCF originated as a completely rewritten
version of an older Fortran SCFT program of the same name. The Fortran 
PSCF version is a single program that was designed for SCFT treatment
of systems that can contain any mixture of linear block polymers and 
small-molecule solvents in a domain with periodic boundary conditions. 
The current C++/CUDA version is intended to supersede the Fortran version, 
which is no longer being developed or actively maintained. The Fortran 
PSCF program is still available in a separate github.com repository at 
https://github.com/dmorse/pscf.  The current C++/CUDA version provides 
almost all of the capabilities of the Fortran PSCF program, and several
important new capabilities, as discussed below.

Functional differences between the current C++/CUDA version of PSCF and 
the legacy Fortran version include:

   - The current version is an extensible package of several programs
     that are designed for use with different types of spatial domain,
     and/or different hardware, implemented within a common framework.

   - The current version can perform stochastic PS-FTS calculations, as
     well as SCFT.

<<<<<<< HEAD
   - The current version allows simulations of mixtures containing acyclic
     branched block polymers, while the Fortran program can only treat
=======
   - The current version allows analysis of mixtures containing acyclic 
     branched block polymers, while the Fortran program can only treat 
>>>>>>> 73871cfe
     linear polymers.

   - The current version enables use of a graphics processing unit (GPU)
     to dramatically accelerate some applications.

The only important capability of the Fortran PSCF program that has not 
been ported to the current version is the ability to perform generalized
random-phase approximation (RPA) calculations for periodic ordered phases. 
Such calculations can be used to characterize composition fluctuations 
and SCFT limits of stability for ordered phases.

## Programs

PSCF currently provides three executable programs:

   - **pscf_1d** : The pscf_1d program is is designed to perform SCFT
     calculations for one-dimensional (1D) problems in Cartesian,
     cylindrical or spherical coordinates. A finite difference method is
     used to solve the underlying partial differential equation, known
     as the modified diffusion equation (MDE). This program can be used
     to treat problems involving flat and curved interfaces, as well as
     cylindrical and spherical micelles.

   - **pscf_pc** : The pscf_pc rogram is designed to perform SCFT and
     PS-FTS calculations for systems that are periodic in 1, 2 or 3 
     spatial dimensions, using standard CPU hardware. A pseudo-spectral 
     algorithm is used to solve the MDE. This program provides capabilities
     for SCFT calculations analogous to those of the older Fortran PSCF 
     program, as well as algorithms for PS-FTS simulations.  The suffix 
     "pc" stands for "periodic CPU".

   - **pscf_pg** : The pscf_pg program is a GPU-accelerated version
     of pscf_pc that can also perform SCFT and PS-FTS calculations for
     periodic systems. It is based on algorithms similar to those used 
     in pscf_pc and provides almost identical features, but provides 
     higher performance for large systems. The suffix "pg" stands for 
     "periodic GPU".

## Features

All three PSCF programs are designed to treat an incompressible mixture
containing any number of block polymer, homopolymer and small molecule
(point-like) solvent molecular species. All polymer species are treated 
using the standard Gaussian model of polymer conformations as continuous
random walks.

Features for both SCFT and FTS (all programs):

  - Ability to treat mixtures of any number of block polymer and solvent
    species.

  - Ability to treat acyclic branched block polymers of arbitrary
    topology, in addition to linear polymers

  - Ability to use canonical, grand-canonical or mixed statistical
    ensembles: Users may specify either a volume fraction or a chemical
    potential for each molecular species in a mixture

  - Examples of input files for many types of calculation and structures

  - Python tools for data analysis

  - Thorough user and developer documentation provided as an integrated
    web manual

  - Well documented, open source code written in object oriented C++

Features for SCFT (all programs):

  - Efficient Anderson-mixing SCFT iteration algorithms

  - Efficient SCFT calculations for sequences of parameter choices along
    a path through parameter space (parameter "sweeps")

Features for SCFT or PS-FTS for periodic systems (pscf_pc and pscf_pg):

  - Accurate pseudo-spectral solution of the modified diffusion equation
    based on either a continuous chain model or a discrete bead-spring
    model.

  - Periodic boundary conditions with 1, 2 or 3 dimensional periodicity

  - Unit cells with any possible 2D and 3D Bravais lattice system (e.g.,
    cubic, orthorhombic, monoclinic, etc.)

  - A companion Matlab package
    [Polymer Visual](<https://github.com/kdorfmanUMN/polymer_visual/>)
    for visualization of periodic structures

Features for SCFT on periodic systems (pscf_pc and pscf_pg): 

  - Automatic optimization of unit cell parameters so as to minimize the 
    SCFT free energy density

  - Imposition of any user-selected space-group symmetry on SCFT solutions

  - Built-in database of symmetry operations for all 230 3D space groups
    and 17 2D plane groups 

  - Inhomogeneous density constraint (a "mask") for SCFT of systems in
    a confined geometry (e.g., thin films)

  - External fields 

  - Tools for treating thin polymer films (implemented using a mask to
    represent confinement and external fields to represent selective
    interactions with surfaces).

Features for PS-FTS (pscf_pc and pscf_pg):

  - Brownian dynamics (BD) and Monte Carlo (MC) sampling 

  - BD algorithms: Leimkuhler-Matthews and predictor-corrector BD step
    algorithms

  - MC move algorithms: real-space and "smart"/force-bias MC moves 

  - Efficient algorithms for adjusting the pressure field so as to 
    find a partial saddle-point (i.e., to impose incompressibility)

  - Tools for calculation of free energy differences by thermodynamic 
    integration, including the Einstein-crystal integration method

  - Parameter "ramps" in which one or more parameters change continuously
    during a simulation, which can be used for continuous thermodynamic 
    integration

  - "Analyzer" classes to compute and analyze quantities of physical
    interest, including the structure factor, order parameters used to
    identify phase transitions, and derivatives of the Hamiltonian
    needed to for thermodynamic integration calculations

  - Tools for performing data analysis either during a simulation or
    by postprocessing field trajectory files that are created during
    a simulation 

## Getting the source code

The PSCF source code is maintained in the github repository

   <https://github.com/dmorse/pscfpp>.

The source code may be obtained by using a git version control system
client to clone this repository. To do so on a machine with a git client,
enter the command:
```
git clone --recursive https://github.com/dmorse/pscfpp.git
```
Note the use of the --recursive option to the git clone command. This
option is necessary to clone two git submodules that are maintained in 
separate repositories. This command will create a new directory called 
pscfpp/ that contains all of the source code and associated documentation, 
including the required git submodules.

We do *not* recommend that users obtain the source code by simply
downloading and unpackng a zip or tar file of a tagged release from the 
PSCF github repository. Doing so would create a directory that does not 
contain source code for two git repositories that are automatically 
downloaded and installed as submodules by the above git command. It is 
possible to install the required submodules after the fact, but simpler 
to follow the instructions given above to clone the repository using 
the --recursive option. 

## Documentation

PSCF is distributed with source files for an html web manual. A copy of
the manual for the most recent numbered release is available online at

  <https://dmorse.github.io/pscfpp-man>

After cloning the source code, users can also use the
[doxygen](<https://www.doxygen.nl/index.html>) documentation generation
program to generate a local copy of the web manual.  To do this, the
doxygen application must be installed on your computer, and the directory
containing the doxygen executable must be in your unix command search
PATH. To generate local documentation:

   - Change directory (cd) to the pscfpp/ root directory

   - Enter "make html"

This should create many html files in the docs/html subdirectory of the
pscfpp/ root directory.  To begin reading the resulting documentation,
point a web browser at the file pscfpp/docs/html/index.html , which is
the main page of the manual.

## Dependencies

PSCF has been developed and tested on both linux and and Mac OS X 
operating systems, and is designed to run on these or other unix-like 
systems. 

The pscf_1d and pscf_pc CPU programs depend on the following external
libraries:

  - [GSL](<https://www.gnu.org/software/gsl/>) - GNU Scientific Library

  - [FFTW](<https://www.fftw.org/>) Fast Fourier Transform library

The pscf_1d one-dimensional program pscf_1d requires only GSL, while
the pscf_pc program relies on both GSL and FFTW.

The GPU-accelerated pscf_pg program can only be compiled and run on a
computer with an appropriate Nvidia GPU and an Nvidia CUDA development
kit. Some GPU-accelerated libraries used by pscf_pg, such as the FFT
library cuFFT, are provided as part of this kit. The pscf_pg program 
cannot be run on an Apple computer, because no Apple computer uses 
the required type of GPU. 

Procedures for installing the required dependencies are different for 
different operating system environments and for different package 
managers.  Instructions for some common environments are given in the 
web manual.

## Compiling

The PSCF source code is written using C++ as the primary language, with
CUDA used in pscf_pg for GPU acceleration. PSCF is only provided in source 
code format, and so must be compiled from source.

The build system used to compile and install PSCF relies on standard unix
utilities that are available in any unix-like command-line environment, and 
also requires access to a Python 3 interpreter.  To compile and run this or
other unix software on Mac OS X, the user must first install the Mac OS X 
unix command line tools.

Complete directions for compiling and installing PSCF are provided in
section 2 of the [web manual](<https://dmorse.github.io/pscfpp-man>).
A brief summary is given below of instructions for steps that must be
taken after cloning the git repository and installing all of the
required dependencies:

   - Add the directory path pscfpp/bin to your unix command search PATH
     environment variable. This is where executables will be installed 
     by default. 

   - Add the directory path pscfpp/lib/python to your PYTHONPATH
     environment variable. This allows a python interpreter to find 
     python modules that are used by the build system.

   - Run the pscfpp/configure script by entering "./configure" from the
     pscfpp/ root directory.  This script installs default versions of 
     several files that are used by the build system. The configure 
     script usually only needs to be run once, before compiling for the 
     first time.  See Section 2.6 of the 
     [web manual](<https://dmorse.github.io/pscfpp-man>) for more
     information about the configure script.

   - To compile and install only the CPU-based programs on a computer 
     that does not have an appropriate NVIDA GPU, simply enter "make" 
     from the pscfpp/ root directory immediately after running the 
     configure script.

   - Some further configuration is required to compile the GPU-enabled
     pscf_pg program. Compilation of pscf_pg is only possible on a
     machine that has an appropriate NVIDA GPU and a CUDA development kit. 
     To enable compilation of CUDA code, first enter "./setopts -c1" from 
     the pscfpp/ directory.  Then use the -a option of the same setopts
     script to set the correct GPU architecture for your system. For
     example, to compile for a V100 GPU with CUDA compute capability 7.0, 
     one would enter "./setopts -a sm_70". Instructions for choosing the 
     correct string parameter for the -a option for a particular GPU can 
     be obtained by entering "./setopts -h" or by consulting the 
     installation section of the web manual.  After these steps, enter 
     "make all" to compile.

The procedure described above for building PSCF is similar to the standard
"configure; make; make install" procedure for GNU open source software. 
The main difference is that PSCF does not require a separate "make install" 
command. This is because the PSCF "make" command is designed to create 
executables in the bin/ subdirectory of the root pscfpp/ directory in 
which the package is configured. The above instructions assume that 
this is their intended final destination.  If the pscfpp/ directory is 
installed within a user's home directory, the above instructions do not 
require the use of sudo or adminstrator permission, but instead do require 
the user to modify their PATH variable to allow the unix shell to find 
executables installed within user's home directory.

## Command line usage

PSCF is a package the provides three executable programs (pscf_1d,
pscf_pc, and pscf_pg) with somewhat different capabilities but very
similar command line interfaces. To perform a calculation, each PSCF
program must read a parameter file and a command file. The parameter
file, which is processed first, is a fixed format file that contains
parameters required to describe the physical system of interest and
initialize the program.  The command file, which is processed after
the parameter file, is a script that contains a sequence of commands
that are read and executed in the order that they appear. Contents and
syntax for PSCF parameter and commands files are discussed in Secs. 
3-5 of the web manual.

The command file usually contains the names of several input and output
data files as arguments to commands that read or write these files.
Specifically, a command file to perform either a SCFT or PS-FTS calculation
normally contains a command to read an input file that contains an
initial guess for the monomer chemical potential fields.  A command
file for either an SCFT or FTS calculation also often contains
commands to output final chemical potential and monomer concentration
fields to output files, i.e., either converged solutions for SCFT or 
the final fields obtained after the last step of a FTS.

Command line usage for different programs is described below, starting
with the simple case of the pscf_1d program for one-dimensional SCFT
calculations:

**pscf_1d** : The usual command line syntax for invoking the pscf_1d 
program is
```
pscf_1d -p param -c command -e
```
where the string "param" denotes the name of a parameter file, and
"command" denotes the name of a command file.  The -p and -c options
are required.

The "-e" command line option in the above example is optional but 
recommended. This option causes the program to "echo" the parameter file 
to standard output as this file is being processed. Use of this option
makes it easier to debug failures that arise from syntax errors in 
the parameter file. 

**pscf_pc and pscf_pg** : The command line interfaces for the pscf_pc and
pscf_pg programs take the same required and optional elements as pscf_1d, 
but also require a value for the dimension of space as an additional 
parameter.  This is an integer parameter of the -d option that must have 
a value 1, 2 or 3, which specifies the number of coordinates along which 
the structure is periodic.  The usual syntax for invoking pscf_pc for an
SCFT calculation of a three dimensionally periodic structure (e.g., a 
network structure or a 3D arrangement of spheres), while also using the 
-e option, is thus 
```
pscf_pc -d 3 -p param -c command -e
```
where "param" and "command" again denote names of parameter and command 
files. The syntax for an SCFT calculation for a one-dimensionally periodic 
lamellar phase would instead contain an option "-d 1", while an SCFT
calculation for a 2D periodic phase of hexagonally packed cylinders would
use an option "-d 2".  The syntax for invoking pscf_pg is the same as that 
for pccf_pc, except for the use of the different program name.

The pscf_pc and pscf_pg programs can also perform PS-FTS simulations. 
Such simulations usually allow field fluctuations vary in all three 
spatial dimensions, and so pscf_pc and pscf_pg are normally invoked 
using an option "-d 3" when used for this purpose.

**Output redirection** : Programs that are invoked as shown in the above 
examples would write log output that is produced during execution to the 
user's screen (i.e., to standard output).  This log output may instead be
redirected to a file by using the unix ">" operator to direct standard 
output to a file.  For example, the command
```
pscf_pc -d 3 -p param -c command -e > log
```
would redirect log output that is written during simulation of a 3D
periodic structure to a file named "log" in the current working 
directory. Standard output is normally redirected to a file for long 
calculations, or whenever a program is run in a queue on a shared 
resource.

## Examples

The quickest way to become familiar with PSCF parameter and command
files is by examining examples.  The directory pscfpp/examples contains
input files for examples of a variety of different types of SCFT and 
PS-FTS calculations.  Top level subdirectories of the examples/ directory
named 1d/, pc/ and pg/ contain examples for different PSCF programs
(pscf_1d, pscf_pc, or pscf_pg).

Subdirectory examples/1d contains examples of SCFT calculations for the
1D finite-difference program pscf_1d. Top level subdirectories of the
directory examples/1d contain examples for planar, cylindrical and
spherical geometries, as indicated by the subdirectory names. One or
more example is given for each geometry.

Subdirectory examples/pc contains examples for the pscf_pc CPU program.
Top level subdirectories of examples/pc named scf/ and fts/ contain
examples of SCFT and FTS calculations, respectively. Top level
subdirectories of examples/pc/scf contain examples of input files for
SCFT calculations performed on different types of physical system.
For example, the directory examples/pc/scf/diblock contains examples
for a diblock copolymer melt.  Subdirectories of examples/pc/scf/diblock
contain examples for lamellar, hexagonal, and BCC structures, among
others.

Subdirectory examples/pg contains examples for the pscf_pg program for
periodic structures. Subdirectories are organized in a manner similar
to that used for the examples/pc directory tree.

We refer to a directory that contains all of the input files for a single
example or a set of closely related examples as an example directory.
Each such example directory contains at least one parameter file (usually
named "param"), at least one command file (usually named "command"), and
an initial chemical potential field (w field) file. Example directories 
that contain input files for two or more examples usually contain a single 
initial chemical potential field, but may contain two or more different 
sets of parameter or command files for use in different examples. 
By convention, input field files are located in a subdirectory of each
example directory named "\in", while output files are created in a 
subdirectory named "\out". 

Example directories that contain files for a single example usually
contain a shell script named "run" that can be executed to run the example
using the supplied input files.  The simplest way to run such an example
is thus to change directory (cd) to the relevant example directory and 
enter "./run" from within that directory. (Note the use of the prefix
prefix "./", which tells the operating system to look for the run script
in the current working directory). Users may also inspect the text of such
a run script to see the command and command line options that are being
used to run the example.  Example directories that contain input files
for two or more closely related examples may contain several such scripts
with names that are variants of "run", each of which can be executed to 
run a specific example. Such directories also usually contain a file 
named CONTENTS that explains the purposes of different run scripts.

Almost every example directory also contains a script named "clean" that 
can be used to remove all of the output files that are created by running 
the example.

## License

This C++/CUDA version of PSCF is free, open source software. It is
distributed under the terms of the GNU General Public License (GPL) as 
published by the Free Software Foundation, either version 3 of the 
License or (at your option) any later version.  PSCF is distributed 
without any warranty, without even the implied warranty of merchantability 
or fitness for a particular purpose.  See the LICENSE file or the
<a href=http://www.gnu.org/licenses/>gnu web page</a> for details.

## Support

Development of PSCF is currently supported by the National Science
Foundation program for Cyberinfrastructure for Sustained Scientific
Development (CSSI) under Grant No. 2103627.

## Contributors

- David Morse
- Guo Kang Cheong
- Anshul Chawla
- Ryan Collanton
- Ben Magruder
- Kexin Chen
- Ying Zheng
<|MERGE_RESOLUTION|>--- conflicted
+++ resolved
@@ -17,7 +17,6 @@
 extensive set of tools for this purpose .  The acronym PSCF stands for 
 Polymer Self-Consistent Field, reflecting this origin.
 
-<<<<<<< HEAD
 PSCF now also provides tools for field theoretic simulation (FTS) using
 a partial saddle-point approximation (PS-FTS). Such simulations can be 
 performed using ether Brownian dynamics (BD) or Monte-Carlo (MC) sampling 
@@ -31,21 +30,6 @@
 monomer density is approximated at a mean-field (or saddle-point) level, 
 while fields that couple to composition fluctuations are allowed to 
 fluctuate. The resulting approximation yields a theory that involves only 
-=======
-The current version of PSCF (v1.2) is the first to also provide tools for
-stochastic field theoretic simulations (FTSs) that rely on a partial 
-saddle-point approximation (PS-FTS). Such simulations can be performed 
-using ether Brownian dynamics (BD) or Monte-Carlo (MC) sampling algorithms. 
-
-The fully-fluctuating formulation of polymer field theory (which is not
-yet implemented in PSCF) requires stochastic sampling of complex-valued 
-fields. The partial saddle-point approximation for FTS used in this 
-version of PSCF is an approximation for incompressible systems in which 
-a pressure-like field that imposes a constraint on the total monomer 
-concentrated is approximated at a mean-field (or saddle-point) level, 
-while field or fields that couple to composition fluctuations are allowed 
-to freely fluctuate. The resulting approximate theory involves only 
->>>>>>> 73871cfe
 real-valued fields.
 
 ## History
@@ -72,14 +56,9 @@
    - The current version can perform stochastic PS-FTS calculations, as
      well as SCFT.
 
-<<<<<<< HEAD
-   - The current version allows simulations of mixtures containing acyclic
-     branched block polymers, while the Fortran program can only treat
-=======
-   - The current version allows analysis of mixtures containing acyclic 
-     branched block polymers, while the Fortran program can only treat 
->>>>>>> 73871cfe
-     linear polymers.
+   - The current version allows analysis of systems containing acyclic 
+     branched polymers, while the Fortran program can only treat linear 
+     polymers.
 
    - The current version enables use of a graphics processing unit (GPU)
      to dramatically accelerate some applications.
