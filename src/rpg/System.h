--- conflicted
+++ resolved
@@ -10,31 +10,22 @@
 
 // Header file includes
 #include <util/param/ParamComposite.h>     // base class
+
 #include <rpg/solvers/Mixture.h>           // member
 #include <rpg/field/Domain.h>              // member
 #include <rpg/field/FieldIo.h>             // member
 #include <rpg/field/WFieldContainer.h>     // member
 #include <rpg/field/CFieldContainer.h>     // member
 #include <rpg/field/Mask.h>                // member
-<<<<<<< HEAD
 
 #include <prdc/cuda/RField.h>              // member (tmpFieldsRGrid))
 #include <prdc/cuda/RFieldDft.h>           // member (tmpFieldsKGrid_)
 
 #include <pscf/chem/PolymerModel.h>        // member (polymerModel_)
-=======
-#include <prdc/cuda/RField.h>              // member (tmpFieldsRGrid_)
-#include <prdc/cuda/RFieldDft.h>           // member (tmpFieldsKGrid_)
->>>>>>> bf61eb5a
 #include <pscf/homogeneous/Mixture.h>      // member
+
 #include <util/misc/FileMaster.h>          // member
-<<<<<<< HEAD
 #include <util/containers/DArray.h>        // member template
-//#include <util/containers/FSArray.h>       // member template
-=======
-#include <util/containers/DArray.h>        // member (tmpFields ...)
-//#include <util/containers/FSArray.h>       // ????
->>>>>>> bf61eb5a
 
 // Forward references
 namespace Util {
