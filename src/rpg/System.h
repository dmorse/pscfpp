#ifndef RPG_SYSTEM_H
#define RPG_SYSTEM_H

/*
* PSCF - Polymer Self-Consistent Field Theory
*
* Copyright 2015 - 2025, The Regents of the University of Minnesota
* Distributed under the terms of the GNU General Public License.
*/

// Header file includes
#include <util/param/ParamComposite.h>   // base class
#include <rpg/solvers/Mixture.h>         // member
#include <rpg/field/Domain.h>            // member
#include <rpg/field/WFieldContainer.h>   // member
#include <rpg/field/CFieldContainer.h>   // member
#include <rpg/field/Mask.h>              // member
#include <pscf/chem/PolymerModel.h>      // member
#include <util/misc/FileMaster.h>        // member

// Forward declarations
namespace Util {
   template <typename T> class DArray;
   template <typename T, int N> class FSArray;
}
namespace Pscf {
   class Interaction;
   class Environment;
   template <typename Data> class DeviceArray;
   namespace Prdc {
      template <int D> class UnitCell;
      namespace Cuda {
         template <int D> class RField;
         template <int D> class RFieldDft;
      }
   }
   namespace Rpg {
      template <int D> class EnvironmentFactory;
      template <int D> class Iterator;
      template <int D> class IteratorFactory;
      template <int D> class Sweep;
      template <int D> class SweepFactory;
      template <int D> class Simulator;
      template <int D> class SimulatorFactory;
   }
}

namespace Pscf {
namespace Rpg {

   // Namespaces that are used implicitly, without name qualification
   using namespace Util;
   using namespace Prdc;
   using namespace Prdc::Cuda;

   /**
   * Main class, representing one complete system.
   *
   * A System has (among other components):
   *
   *    - a Mixture (container for polymer and solvent solvers)
   *    - an Interaction (list of binary interaction parameters)
   *    - a Domain (description of unit cell and discretization)
   *    - a container of monomer chemical potential fields (w fields)
   *    - a container of monomer concentration fields (c fields)
   *
   * A System may also optionally own Iterator, Sweep, and Simulator
   * (BdSimulator or McSimulator) components. Iterator and Sweep objects
   * are only used for SCFT calculations. A Simulator object is only used
   * for PS-FTS calculations (i.e., field theoretic simulations that use
   * a partial saddle-point approximation).
   *
   * System is a class template with an integer template parameter
   * D = 1, 2, or 3 that represents the dimension of space. Many related
   * components are also class templates of the same type. Names such as
   * System, Mixture, Domain, etc. mentioned above are thus names of
   * class templates, while actual class names are of the form
   * Mixture\<D\>, Domain\<D\>, etc. with D=1, 2, or 3.
   *
   * Usage of a System\<D\> object in the pscf_pg main program looks
   * something like this:
   * \code
   *    System<D> system;
   *    system.setOptions(argc, argv);
   *    system.readParam();
   *    system.readCommands();
   * \endcode
   * where argc, and argv are parameters containing information about
   * command line arguments that must be passed from the main program.
   * This is implemented as function template Pscf::Rpg::run in the
   * file src/rpg/pscf_pg.cpp.
   *
   * See also:
   * <ul>
   *  <li> \ref scft_param_pc_page   "Parameter File: SCFT" </li>
   *  <li> \ref psfts_param_page     "Parameter File: PS-FTS" </li>
   *  <li> \ref rpc_System_page      "Parameter File: Full Format" </li>
   *  <li> \ref scft_command_pc_page "Command File Format" </li>
   * </ul>
   *
   * \ingroup Pscf_Rpg_Module
   */
   template <int D>
   class System : public ParamComposite
   {

   public:

      /// \name Construction and Destruction
      ///@{

      /**
      * Constructor.
      */
      System();

      /**
      * Destructor.
      */
      ~System();

      ///@}
      /// \name Lifetime (Actions in Main Program)
      ///@{

      /**
      * Process command line options.
      *
      * This function takes the same arguments as any C/C++ main program
      * function. The arguments of the main function should d be passed
      * to this function unaltered, to allow this function to process the
      * command line options.
      *
      * \param argc number of command line arguments
      * \param argv array of pointers to command line arguments
      */
      void setOptions(int argc, char **argv);

      /**
      * Read input parameters (with opening and closing lines).
      *
      * \param in input parameter stream
      */
      virtual void readParam(std::istream& in);

      /**
      * Read input parameters from default param file.
      *
      * This function reads the parameter file set by the -p command
      * line option.
      */
      void readParam();

      /**
      * Read body of parameter block (without opening and closing lines).
      *
      * \param in input parameter stream
      */
      virtual void readParameters(std::istream& in);

      /**
      * Read and process commands from an input stream.
      *
      * \param in command script input stream
      */
      void readCommands(std::istream& in);

      /**
      * Read and process commands from the default command file.
      *
      * This function reads the parameter file set by the -c command
      * line option.
      */
      void readCommands();

      ///@}
      /// \name W Field (Chemical Potential Field) Modifiers
      ///@{

      /**
      * Read chemical potential fields in symmetry-adapted basis format.
      *
      * This function opens and reads the file named by the "filename"
      * string parameter, which must contain chemical potential fields
      * in symmetry-adapted basis format. This function sets the system
      * w fields equal to those given in this file, by copying the
      * coefficients of the basis expansion and computing values on a
      * real-space grid (r-grid format). System unit cell parameters
      * are also set to values read from the field file header. Upon
      * exit, both w().basis() and w().rgrid() are set, w().hasData()
      * and w().isSymmetric() are true, while hasCFields() and
      * hasFreeEnergy() are false.
      *
      * If a space group has been set but a basis has not yet been
      * constructed, then this and every other member function that reads
      * unit cell parameters from file and/or sets values for unit cell
      * parameters will construct a symmetry-adapted basis and allocate
      * memory for fields stored in basis form. Member functions that
      * may construct a basis as a side effect include this function,
      * readWRGrid, estimateWfromC, and all of the overloaded setUnitCell
      * functions.
      *
      * SCFT calculations that use an iterator that preserves space group
      * symmetry must set an initial field using a function that creates
      * fields in symmetry-adapted basis form, such as this function,
      * setWBasis, or estimateWFromC.
      *
      * \param filename  name of input w field file in basis format
      */
      void readWBasis(std::string const & filename);

      /**
      * Read chemical potential fields in real space grid (r-grid) format.
      *
      * This function opens and reads the file with the name given by the
      * "filename" string, which must contain chemical potential fields
      * in real space grid (r-grid) format. The function sets values for
      * the system w fields in r-grid format. It does not attempt to set
      * field values in symmetry-adapted basis format, because it cannot
      * assume that the r-grid field exhibits the declared space group
      * symmetry. Upon exit, w().rgrid() is set and w().hasData() is
      * true, while w().isSymmetric(), hasCFields(), and hasFreeEnergy()
      * are false. System unit cell parameters are set to values read
      * from the field file header.
      *
      * Chemical potential fields for field theoretic simulations are
      * normally initialized using a function that sets the fields in
      * r-grid format, such as this function or setWRGrid.
      *
      * \param filename  name of input w field file in r-grid format
      */
      void readWRGrid(std::string const & filename);

      /**
      * Set chemical potential fields in symmetry-adapted basis format.
      *
      * This function sets values for w fields in both symmetry-adapted
      * and r-grid format by copying coefficient values provided in the
      * "fields" container that is passed as an argument, and computing
      * values on a real-space grid. Upon return, values of both
      * w().basis() and w().rgrid() are set, while w().hasData() and
      * w().isSymmetric() are true, and hasCFields() and hasFreeEnergy()
      * are false. System unit cell parameters are not modified.
      *
      * \param fields  array of new w fields in basis format
      */
      void setWBasis(DArray< DArray<double> > const & fields);

      /**
      * Set chemical potential fields in real-space (r-grid) format.
      *
      * This function set values for w fields in r-grid format, but
      * does not set components for symmetry-adapted basis format. Upon
      * return, w().rgrid() is set and w().hasData() is true, while
      * hasCFields(), hasFreeEnergy(), and w().isSymmetric() are false.
      * System unit cell parameters are not modified.
      *
      * \param fields  array of new w fields in r-grid form
      */
      void setWRGrid(DArray< RField<D> > const & fields);

      /**
      * Set new w fields, in unfolded real-space (r-grid) format.
      *
      * The function parameter "fields" is an unfolded array containing
      * r-grid fields for all monomer types in a single array, with the
      * field for monomer 0 first, followed by the field for monomer 1,
      * etc. This function sets w().rgrid() but does not set w().basis().
      * On exit, w().hasData() is true, while w().isSymmetric(),
      * hasFreeEnergy(), and hasCFields() are all false.
      *
      * \param fields  unfolded array of new chemical potential fields
      */
      void setWRGrid(DeviceArray<cudaReal>& fields);

      /**
      * Symmetrize r-grid w fields, compute basis components.
      *
      * On exit, w().hasData() and w().isSymmetric() are true, while
      * hasCFields() is false.
      */
      void symmetrizeWFields();

      /**
      * Construct trial w fields from c fields in basis form.
      *
      * This function reads concentration fields in symmetrized basis
      * form and constructs an initial guess for corresponding chemical
      * potential fields by setting the Lagrange multiplier pressure field
      * to zero. The result is stored in the system w field container.
      *
      * Upon return, w().hasData() and w().isSymmetric() are true, while
      * hasCFields() and hasFreeEnergy() are false. System unit cell
      * parameters are set to those read from the c field file header.
      *
      * \param filename  name of input c field file (basis format)
      */
      void estimateWfromC(std::string const & filename);

      ///@}
      /// \name Unit Cell Modifiers
      ///@{

      /**
      * Set parameters of the associated unit cell.
      *
      * The lattice system type set in the unitCell input parameter must
      * be equal to that set in the parameter file. 
      *
      * If a space group has been declared but a basis has not yet been
      * initialized, then the symmetry-adapted basis will be initialized.
      *
      * \param unitCell  new UnitCell<D> (with new parameters)
      */
      void setUnitCell(UnitCell<D> const & unitCell);

      /**
      * Set parameters of the associated unit cell.
      *
      * The number of parameters must be consistent with that appropriate
      * to the lattice system declared in the parameter file. 
      *
      * If a space group has been declared but a basis has not yet been
      * initialized, then the symmetry-adapted basis will be initialized.
      *
      * \param parameters  array of new unit cell parameters
      */
      void setUnitCell(FSArray<double, 6> const & parameters);

      ///@}
      /// \name Field Theory Computations
      ///@{

      /**
      * Solve the modified diffusion equation once, without iteration.
      *
      * This function calls the Mixture::compute() function to solve
      * the statistical mechanics problem for a non-interacting system
      * subjected to the currrent system chemical potential fields. This
      * requires solution of the modified diffusion equation for all
      * polymers, computation of Boltzmann weights for all solvents,
      * computation of molecular partition functions for all species,
      * computation of concentration fields for all blocks and solvents,
      * and computation of overall concentrations for all monomer types.
      * This function does not compute the canonical (Helmholtz) free
      * energy or grand-canonical free energy (i.e., pressure). Upon
      * return, hasCFields() is true.
      *
      * If argument needStress is true, then this function also calls
      * computeStress() to compute the stress.
      *
      * \pre The w().hasData() flag must be true on entry.
      *
      * \param needStress  true if stress is needed, false otherwise
      */
      void compute(bool needStress = false);

      /**
      * Iteratively solve a SCFT problem.
      *
      * This function calls the iterator to solve the SCFT problem for
      * the current system parameters, using the current chemical
      * potential fields and unit cell parameters as initial guesses.
      * Upon exit, hasCFields is set true whether or not convergence
      * is obtained to within the desired tolerance. The Helmholtz free
      * energy and pressure are computed only if convergence is obtained.
      *
      * \pre Function hasIterator() must return true
      * \pre Function w().hasData() must return true
      * \pre Function w().isSymmetric() must return true if the iterator
      * uses a symmetry-adapted basis.
      *
      * \return returns 0 for successful convergence, 1 for failure
      *
      * \param isContinuation  true if a continuation within a sweep
      */
      int iterate(bool isContinuation = false);

      /**
      * Sweep in parameter space, solving an SCF problem at each point.
      *
      * This function uses a Sweep object that was initialized in the
      * parameter file to solve the SCFT problem at a sequence of points
      * along a contour in parameter space. The nature of this sequence
      * is determined by implementation of a subclass of Sweep and the
      * parameters passed to the sweep object in the parameter file.
      *
      * \pre Function hasSweep() must return true
      * \pre All preconditions of the iterate() function must be satisfied
      */
      void sweep();

      /**
      * Perform a field theoretic simulation (PS-FTS).
      *
      * Perform a field theoretic simulation using the partial saddle-point
      * approximation (PS-FTS). The type of simulation (BD or MC) is
      * determined by the type of Simulator (BdSimulator or McSimulator)
      * that is created in the parameter file. The number of BD steps or
      * attempted MC moves to be performed is given by the parameter
      * "nStep".
      *
      * \pre Function hasSimulator() must return true
      * \pre Function w().hasData() must return true
      *
      * \param nStep  number of simulation (BD or MC) steps
      */
      void simulate(int nStep);

      ///@}
      /// \name SCFT Thermodynamic Properties
      ///@{

      /**
      * Compute SCFT free energy density and pressure for current fields.
      *
      * This function should be called after a successful call of
      * iterate(). Resulting values are retrieved by the fHelmholtz(),
      * fIdeal(), fInter(), fExt(), and pressure() accessor functions.
      *
      * \pre w().hasData() must return true
      * \pre hasCFields() must return true
      */
      void computeFreeEnergy();

      /**
      * Get total Helmholtz free energy per monomer / kT.
      *
      * This function retrieves a value computed by computeFreeEnergy().
      */
      double fHelmholtz() const;

      /**
      * Get the ideal gas contribution to fHelmholtz.
      *
      * This function retrieves a value computed by computeFreeEnergy().
      */
      double fIdeal() const;

      /**
      * Get the interaction contribution to fHelmholtz.
      *
      * This function retrieves a value computed by computeFreeEnergy().
      */
      double fInter() const;

      /**
      * Get the external field contribution to fHelmholtz.
      *
      * This function retrieves a value computed by computeFreeEnergy().
      */
      double fExt() const;

      /**
      * Get the precomputed pressure times monomer volume / kT.
      *
      * This function retrieves a value computed by computeFreeEnergy().
      * The value is -1 times the grand-canonical free energy per monomer
      * divided by kT.
      */
      double pressure() const;

      /**
      * Compute SCFT stress for current fields.
      * 
      * The stress contains contributions from the Mixture object and the
      * Environment object (if one exists), and may also be modified by 
      * the Environment object so that a property other than fHelmholtz
      * will be minimized during iteration, which depends on the type of
      * Environment.
      *
      * \pre w().hasData() must return true
      * \pre hasCFields() must return true
      */
      void computeStress();

      /**
      * Get the stress for a single lattice parameter.
      *
      * This function retrieves a value computed by computeStress().
      * If computeStress() has not been called for the current set of 
      * fields, an error will be raised. 
      * 
      * \param paramId  lattice parameter index
      */
      double stress(int paramId) const;

      ///@}
      /// \name SCFT Thermodynamic Data Output
      ///@{

      /**
      * Write partial parameter file to an ostream.
      *
      * This function writes the Mixture, Interaction, and Domain blocks
      * of a parameter file, as well as any Environment and Iterator block, 
      * but omits any Sweep or Simulator blocks. The intent is to produce 
      * an output during an SCFT sweep that only refers to parameters 
      * relevant to a single state point, in a form that could be used as 
      * a parameter file for a single SCFT calculation.
      *
      * \param out  output stream
      */
      void writeParamNoSweep(std::ostream& out) const;

      /**
      * Write SCFT thermodynamic properties to a file.
      *
      * This function outputs Helmholtz free energy per monomer, pressure
      * (in units of kT per monomer volume), the volume fraction and
      * chemical potential of each species, and all unit cell parameters.
      *
      * If parameter "out" is a file that already exists, this function
      * will append to the end of that file, rather than overwriting it.
      * Calling writeParamNoSweep and writeThermo in succession with the
      * same output stream will thus produce a single file containing both
      * input parameters and calculated thermodynamic properties.
      *
      * \param out  output stream
      */
      void writeThermo(std::ostream& out);

      /**
      * Write SCFT stress to a file.
      *
      * This function outputs derivatives of SCFT free energy w/ respect
      * to each unit cell parameter.
      *
      * If parameter "out" is a file that already exists, this function
      * will append to the end of that file, rather than overwriting it.
      * The log output created by an Iterator upon convergence should call
      * writeStress after writeThermo if and only if the iterator is not
      * flexible.
      * 
      * If an Environment is present in the system, it will, in general,
      * contribute to the stress. However, the stress values written by 
      * this method do not take the Environment into account, and only 
      * represent contributions from the Mixture (terms which are the 
      * functional derivatives of ln(Q) with respect to each lattice 
      * parameter).
      *
      * \param out  output stream
      */
      void writeStress(std::ostream& out);

      ///@}
      /// \name Field Output
      ///@{

      /**
      * Write chemical potential fields in symmetry-adapted basis format.
      *
      * \param filename  name of output file
      */
      void writeWBasis(std::string const & filename) const;

      /**
      * Write chemical potential fields in real space grid (r-grid) format.
      *
      * \param filename  name of output file
      */
      void writeWRGrid(std::string const & filename) const;

      /**
      * Write concentration fields in symmetry-adapted basis format.
      *
      * \param filename  name of output file
      */
      void writeCBasis(std::string const & filename) const;

      /**
      * Write concentration fields in real space grid (r-grid) format.
      *
      * \param filename  name of output file
      */
      void writeCRGrid(std::string const & filename) const;

      /**
      * Write c fields for all blocks and solvents in r-grid format.
      *
      * Writes concentrations for all blocks of all polymers and all
      * solvent species in r-grid format. Columns associated with blocks
      * appear ordered by polymer id and then by block id, with blocks of
      * the same polymer listed sequentially, followed by columns
      * associated with solvent species ordered by solvent id.
      *
      * \param filename  name of output file
      */
      void writeBlockCRGrid(std::string const & filename) const;

      ///@}
      /// \name Propagator Output
      ///@{

      /**
      * Write one slice of a propagator at fixed s in r-grid format.
      *
      * \param filename  name of output file
      * \param polymerId  integer id of the polymer
      * \param blockId  integer id of the block within the polymer
      * \param directionId  integer id of the direction (0 or 1)
      * \param segmentId  integer integration step index
      */
      void writeQSlice(std::string const & filename,
                       int polymerId, int blockId,
                       int directionId, int segmentId)  const;

      /**
      * Write the final slice of a propagator in r-grid format.
      *
      * \param filename  name of output file
      * \param polymerId  integer id of the polymer
      * \param blockId  integer id of the block within the polymer
      * \param directionId  integer id of the direction (0 or 1)
      */
      void writeQTail(std::string const & filename, int polymerId,
                      int blockId, int directionId)  const;

      /**
      * Write the complete propagator for one block, in r-grid format.
      *
      * \param filename  name of output file
      * \param polymerId  integer id of the polymer
      * \param blockId  integer id of the block within the polymer
      * \param directionId  integer id of the direction (0 or 1)
      */
      void writeQ(std::string const & filename, int polymerId,
                  int blockId, int directionId)  const;

      /**
      * Write all propagators of all blocks, each to a separate file.
      *
      * Write all propagators for both directions for all blocks
      * of all polymers, with each propagator in a separate file.
      * The function writeQ is called internally for each propagator,
      * and is passed an automatically generated file name. The file
      * name for each propagator is given by a string of the form
      * (basename)_(ip)_(ib)_(id), where (basename) denotes the value
      * of the std::string function parameter basename, and where
      * (ip), (ib), and (id) denote the string representations of
      * a polymer indiex ip, a block index ib, and direction index id,
      * with id = 0 or 1. For example, if basename == "out/q", then
      * the file name of the propagator for direction 1 of block 2
      * of polymer 0 would be "out/q_0_2_1".
      *
      * \param basename  common prefix for output file names
      */
      void writeQAll(std::string const & basename);

      ///@}
      /// \name Timers
      ///@{

      /**
      * Write timer information to an output stream.
      *
      * \param out  output stream
      */
      void writeTimers(std::ostream& out);

      /**
      * Clear timers
      */
      void clearTimers();

      ///@}
      /// \name Field Accessors
      ///@{

      /**
      * Get container of chemical potential fields (w fields).
      */
      WFieldContainer<D> const & w() const;

      /**
      * Get container of monomer concentration fields (c fields).
      */
      CFieldContainer<D> const & c() const;

      /**
      * Get container of external potential fields (non-const reference).
      */
      WFieldContainer<D>& h();

      /**
      * Get container of external potential fields (const reference).
      */
      WFieldContainer<D> const & h() const;

      /**
      * Get the mask (field to which total density is constrained).
      */
      Mask<D>& mask();

      /**
      * Get the mask by const reference.
      */
      Mask<D> const & mask() const;

      ///@}
      /// \name Member Object Accessors
      ///@{

      /**
      * Get the Mixture by non-const reference.
      */
      Mixture<D>& mixture();

      /**
      * Get the Mixture by const reference.
      */
      Mixture<D> const & mixture() const;

      /**
      * Get the Interaction (excess free energy) by non-const reference.
      */
      Interaction& interaction();
	
      /**
      * Get the Interaction (excess free energy) by const reference.
      */
      Interaction const & interaction() const;

      /**
      * Get the Domain by const reference.
      */
      Domain<D> const & domain() const;

      /**
      * Get the Environment by non-const reference.
      */
      Environment& environment();

      /**
      * Get the Environment by const reference.
      */
      Environment const & environment() const;

      /**
      * Get the Iterator by non-const reference.
      */
      Iterator<D>& iterator();

      /**
      * Get the Iterator by const reference.
      */
      Iterator<D> const & iterator() const;

      /**
      * Get the Simulator by non-const reference.
      */
      Simulator<D>& simulator();

      /**
      * Get the FileMaster by non-const reference.
      *
      * Access by non-const reference is used in some unit tests.
      */
      FileMaster& fileMaster();

      /**
      * Get the FileMaster by const reference.
      */
      FileMaster const & fileMaster() const;

      ///@}
      /// \name Boolean Flags
      ///@{

      /**
      * Does this system have an Environment?
      */
      bool hasEnvironment() const;

      /**
      * Does this system have an Iterator?
      */
      bool hasIterator() const;

      /**
      * Does this system have a Sweep?
      */
      bool hasSweep() const;

      /**
      * Does this system have a Simulator?
      */
      bool hasSimulator() const;

      /**
      * Does this system have external potential fields?
      */
      bool hasExternalFields() const;

      /**
      * Does this system have a mask (inhomogeneous density constraint)?
      */
      bool hasMask() const;

      /**
      * Are the c fields current, consistent with current w fields?
      */
      bool hasCFields() const;

      /**
      * Is the SCFT free energy current, consistent with current w fields?
      */
      bool hasFreeEnergy() const;

      /**
<<<<<<< HEAD
      * Has the SCFT stress been computed for the current w fields?
      */
      bool hasStress() const;
=======
      * Mark c-fields and free energy as outdated or invalid.
      *
      * Upon return, hasCfields() and hasFreeEnergy() both return false.
      * This function should be called by functions that modify any of
      * inputs to the solution of the modified diffusion equation and
      * calculation of c-fields and free energy, including the w fields,
      * unit cell parameters, external fields or mask.
      */
      void clearCFields();
>>>>>>> d7c6e66f

      ///@}

   private:

      // Component objects

      /**
      * Mixture object (solves MDE for all species).
      */
      Mixture<D> mixture_;

      /**
      * Domain object (unit cell, mesh, fft, space group, and basis).
      */
      Domain<D> domain_;

      /**
      * Filemaster (holds path prefixes for input and output files).
      */
      FileMaster fileMaster_;

      /**
      * Chemical potential fields.
      */
      WFieldContainer<D> w_;

      /**
      * Monomer concentration / volume fraction fields.
      */
      CFieldContainer<D> c_;

      /**
      * External potential fields.
      */
      WFieldContainer<D> h_;

      /**
      * Field to which the total density is constrained.
      */
      Mask<D> mask_;

      // Pointers to dynamic objects owned by this System

      /**
      * Pointer to Interaction (excess free energy model).
      */
      Interaction* interactionPtr_;

      /**
      * Pointer to an Environment.
      */
      Environment* environmentPtr_;

      /**
      * Pointer to an Environment factory object.
      */
      EnvironmentFactory<D>* environmentFactoryPtr_;
	
      /**
      * Pointer to an iterator.
      */
      Iterator<D>* iteratorPtr_;

      /**
      * Pointer to an iterator factory object.
      */
      IteratorFactory<D>* iteratorFactoryPtr_;

      /**
      * Pointer to a Sweep object.
      */
      Sweep<D>* sweepPtr_;

      /**
      * Pointer to a sweep factory object.
      */
      SweepFactory<D>* sweepFactoryPtr_;

      /**
      * Pointer to a Simulator.
      */
      Simulator<D>* simulatorPtr_;

      /**
      * Pointer to a simulator factory object.
      */
      SimulatorFactory<D>* simulatorFactoryPtr_;

      // SCFT Thermodynamic properties

      /**
      * Helmholtz free energy per monomer / kT.
      */
      double fHelmholtz_;

      /**
      * Ideal gas contribution to fHelmholtz_.
      *
      * This includes the internal energy and entropy of
      * non-interacting molecules in the current w fields.
      */
      double fIdeal_;

      /**
      * Interaction contribution to fHelmholtz_.
      */
      double fInter_;

      /**
      * External field contribution to fHelmholtz_ (if any).
      */
      double fExt_;

      /**
      * Pressure times monomer volume / kT.
      *
      * This is -1 times the grand-canonical free energy per monomer,
      * divided by kT.
      */
      double pressure_;

      /**
      * Array of stress values for this set of w fields.
      *
      * The array contains one value per lattice parameter.
      */
      FSArray<double, 6> stress_;

      /**
      * Polymer model enumeration (thread or bead), read from file.
      */
      PolymerModel::Type polymerModel_;

      // Boolean state variables

      /**
      * Has memory been allocated for fields in FFT grid formats?
      */
      bool isAllocatedGrid_;

      /**
      * Has memory been allocated for fields in basis format?
      */
      bool isAllocatedBasis_;

      /**
      * Has the mixture been initialized?
      */
      bool hasMixture_;

      /**
      * Have c fields been computed for the current w fields?
      *
      * When hasCFields_ is true, the c fields for all individual blocks
      * and solvent species in the Mixture and the total concentration
      * fields for all monomer types in the System::c_ container are  all
      * values computed from the current w fields in System::w_ container,
      * using the current unit cell parameters. This should be set true
      * when all c fields are computed, and set false whenever the system
      * w fields, the mask or external fields, or the system unit cell
      * parameters are modified.
      */
      bool hasCFields_;

      /**
      * Has SCFT free energy been computed for the current w and c fields?
      *
      * This is set true in the computeFreeEnergy function, and is set
      * false whenever the system w fields, mask or external fields, or
      * system unit cell parameters are modified.
      */
      bool hasFreeEnergy_;

      /**
      * Has SCFT stress been computed for the current w and c fields?
      *
      * This is set true in the computeStress function, and is set false
      * false whenever the system w fields, mask or external fields, or
      * system unit cell parameters are modified.
      */
      bool hasStress_;

      // Private member functions

      /**
      * Allocate memory for fields in grid formats (private).
      */
      void allocateFieldsGrid();

      /**
      * Allocate memory for fields in basis format (private).
      */
      void allocateFieldsBasis();

      /**
      * Read a field file header, make the basis if not done previously.
      *
      * Used to peek at a file header to get initial unit cell parameters
      * that can be used to initialize a basis.
      *
      * \param filename  name of field file
      */
      void readFieldHeader(std::string const & filename);

      /**
      * Read a string and echo to log file.
      *
      * Used to read filenames in readCommands.
      *
      * \param in  input stream (i.e., input file)
      * \param string  string to read and echo
      */
      void readEcho(std::istream& in, std::string& string) const;

      /**
      * Read a floating point number and echo to log file.
      *
      * Used to read numerical values in readCommands.
      *
      * \param in  input stream (i.e., input file)
      * \param value  number to read and echo
      */
      void readEcho(std::istream& in, double& value) const;

   };

   // Inline member functions

   // Get the Mixture by non-const reference.
   template <int D>
   inline Mixture<D>& System<D>::mixture()
   {  return mixture_; }

   // Get the Mixture by const reference.
   template <int D>
   inline Mixture<D> const & System<D>::mixture() const
   {  return mixture_; }

   // Get the Interaction (excess free energy) by non-const reference.
   template <int D>
   inline Interaction& System<D>::interaction()
   {
      UTIL_ASSERT(interactionPtr_);
      return *interactionPtr_;
   }

   // Get the Interaction (excess free energy) by const reference.
   template <int D>
   inline Interaction const & System<D>::interaction() const
   {
      UTIL_ASSERT(interactionPtr_);
      return *interactionPtr_;
   }

   // Get the Domain by const reference.
   template <int D>
   inline Domain<D> const & System<D>::domain() const
   {  return domain_; }

<<<<<<< HEAD
   // Get the Environment by non-const reference.
   template <int D>
   inline Environment & System<D>::environment()
   {
      UTIL_ASSERT(environmentPtr_);
      return *environmentPtr_;
   }

   // Get the Environment by const reference.
   template <int D>
   inline Environment const & System<D>::environment() const
   {
      UTIL_ASSERT(environmentPtr_);
      return *environmentPtr_;
   }

=======
>>>>>>> d7c6e66f
   // Get the Iterator by non-const reference.
   template <int D>
   inline Iterator<D>& System<D>::iterator()
   {
      UTIL_ASSERT(iteratorPtr_);
      return *iteratorPtr_;
   }

   // Get the Iterator by const reference.
   template <int D>
   inline Iterator<D> const & System<D>::iterator() const
   {
      UTIL_ASSERT(iteratorPtr_);
      return *iteratorPtr_;
   }

   // Get the Simulator by non-const reference.
   template <int D>
   inline Simulator<D>& System<D>::simulator()
   {
      UTIL_ASSERT(simulatorPtr_);
      return *simulatorPtr_;
   }

   // Get the FileMaster by non-const reference.
   template <int D>
   inline FileMaster& System<D>::fileMaster()
   {  return fileMaster_; }

   // Get the FileMaster by const reference.
   template <int D>
   inline FileMaster const & System<D>::fileMaster() const
   {  return fileMaster_; }

   // Get the container of w fields (const reference).
   template <int D>
   inline
   WFieldContainer<D> const & System<D>::w() const
   {  return w_; }

   // Get the container of c fields (const reference).
   template <int D>
   inline
   CFieldContainer<D> const & System<D>::c() const
   {  return c_; }

   // Get the container of external fields (non-const reference).
   template <int D>
   inline WFieldContainer<D>& System<D>::h()
   {  return h_; }

   // Get the container of external fields (const reference).
   template <int D>
   inline WFieldContainer<D> const & System<D>::h() const
   {  return h_; }

   // Get the mask field (non-const reference).
   template <int D>
   inline Mask<D>& System<D>::mask()
   {  return mask_; }

   // Get the mask field (const reference).
   template <int D>
   inline Mask<D> const & System<D>::mask() const
   {  return mask_; }

   // Get the Helmholtz free energy per monomer / kT.
   template <int D>
   inline double System<D>::fHelmholtz() const
   {
      UTIL_CHECK(hasFreeEnergy_);
      return fHelmholtz_;
   }

   // Get the ideal gas contribution to fHelmholtz.
   template <int D>
   inline double System<D>::fIdeal() const
   {
      UTIL_CHECK(hasFreeEnergy_);
      return fIdeal_;
   }

   // Get the interaction contribution to fHelmholtz.
   template <int D>
   inline double System<D>::fInter() const
   {
      UTIL_CHECK(hasFreeEnergy_);
      return fInter_;
   }

   // Get the external field contribution to fHelmholtz.
   template <int D>
   inline double System<D>::fExt() const
   {
      UTIL_CHECK(hasFreeEnergy_);
      return fExt_;
   }

   // Get the precomputed pressure (units of kT / monomer volume).
   template <int D>
   inline double System<D>::pressure() const
   {
      UTIL_CHECK(hasFreeEnergy_);
      return pressure_;
   }

   // Get the precomputed stress for one lattice parameter.
   template <int D>
   inline double System<D>::stress(int paramId) const
   {
      UTIL_CHECK(hasStress_);
      return stress_[paramId];
   }

   // Does this system have an Environment?
   template <int D>
   inline bool System<D>::hasEnvironment() const
   {  return (environmentPtr_); }

   // Does this system have an Iterator?
   template <int D>
   inline bool System<D>::hasIterator() const
   {  return (iteratorPtr_); }

   // Does this system have a Sweep?
   template <int D>
   inline bool System<D>::hasSweep() const
   {  return (sweepPtr_); }

   // Does this system have external potential fields?
   template <int D>
   inline bool System<D>::hasExternalFields() const
   {  return h_.hasData(); }

   // Does this system have a mask?
   template <int D>
   inline bool System<D>::hasMask() const
   {  return mask_.hasData(); }

   // Does this system have a Simulator?
   template <int D>
   inline bool System<D>::hasSimulator() const
   {  return (simulatorPtr_); }

   // Have the c fields been computed for the current w fields?
   template <int D>
   inline bool System<D>::hasCFields() const
   {  return hasCFields_; }

   // Has the free energy been computed for the current w fields?
   template <int D>
   inline bool System<D>::hasFreeEnergy() const
   {  return hasFreeEnergy_; }

   // Has the stress been computed for the current w fields?
   template <int D>
   inline bool System<D>::hasStress() const
   {  return hasStress_; }

   #ifndef RPG_SYSTEM_TPP
   // Suppress implicit instantiation
   extern template class System<1>;
   extern template class System<2>;
   extern template class System<3>;
   #endif

} // namespace Rpg
} // namespace Pscf
#endif<|MERGE_RESOLUTION|>--- conflicted
+++ resolved
@@ -188,8 +188,8 @@
       * real-space grid (r-grid format). System unit cell parameters
       * are also set to values read from the field file header. Upon
       * exit, both w().basis() and w().rgrid() are set, w().hasData()
-      * and w().isSymmetric() are true, while hasCFields() and
-      * hasFreeEnergy() are false.
+      * and w().isSymmetric() are true, while hasCFields(), hasStress(),
+      * and hasFreeEnergy() are false.
       *
       * If a space group has been set but a basis has not yet been
       * constructed, then this and every other member function that reads
@@ -219,9 +219,9 @@
       * field values in symmetry-adapted basis format, because it cannot
       * assume that the r-grid field exhibits the declared space group
       * symmetry. Upon exit, w().rgrid() is set and w().hasData() is
-      * true, while w().isSymmetric(), hasCFields(), and hasFreeEnergy()
-      * are false. System unit cell parameters are set to values read
-      * from the field file header.
+      * true, while w().isSymmetric(), hasCFields(), hasFreeEnergy(), and
+      * hasStress() are false. System unit cell parameters are set to 
+      * values read from the field file header.
       *
       * Chemical potential fields for field theoretic simulations are
       * normally initialized using a function that sets the fields in
@@ -239,8 +239,9 @@
       * "fields" container that is passed as an argument, and computing
       * values on a real-space grid. Upon return, values of both
       * w().basis() and w().rgrid() are set, while w().hasData() and
-      * w().isSymmetric() are true, and hasCFields() and hasFreeEnergy()
-      * are false. System unit cell parameters are not modified.
+      * w().isSymmetric() are true, and hasCFields(), hasFreeEnergy(),
+      * and hasStress() are false. System unit cell parameters are not 
+      * modified.
       *
       * \param fields  array of new w fields in basis format
       */
@@ -252,8 +253,8 @@
       * This function set values for w fields in r-grid format, but
       * does not set components for symmetry-adapted basis format. Upon
       * return, w().rgrid() is set and w().hasData() is true, while
-      * hasCFields(), hasFreeEnergy(), and w().isSymmetric() are false.
-      * System unit cell parameters are not modified.
+      * hasCFields(), hasFreeEnergy(), hasStress(), and w().isSymmetric() 
+      * are false. System unit cell parameters are not modified.
       *
       * \param fields  array of new w fields in r-grid form
       */
@@ -267,7 +268,7 @@
       * field for monomer 0 first, followed by the field for monomer 1,
       * etc. This function sets w().rgrid() but does not set w().basis().
       * On exit, w().hasData() is true, while w().isSymmetric(),
-      * hasFreeEnergy(), and hasCFields() are all false.
+      * hasFreeEnergy(), hasStress(), and hasCFields() are all false.
       *
       * \param fields  unfolded array of new chemical potential fields
       */
@@ -290,8 +291,9 @@
       * to zero. The result is stored in the system w field container.
       *
       * Upon return, w().hasData() and w().isSymmetric() are true, while
-      * hasCFields() and hasFreeEnergy() are false. System unit cell
-      * parameters are set to those read from the c field file header.
+      * hasCFields(), hasFreeEnergy(), and hasStress() are false. System 
+      * unit cell parameters are set to those read from the c field file 
+      * header.
       *
       * \param filename  name of input c field file (basis format)
       */
@@ -326,6 +328,16 @@
       * \param parameters  array of new unit cell parameters
       */
       void setUnitCell(FSArray<double, 6> const & parameters);
+
+      /**
+      * Notify System members of updated unit cell parameters.
+      * 
+      * In particular, this method calls mixture().clearUnitCellData(), 
+      * domain().wavelist().clearUnitCellData(), clearCFields(), and, 
+      * if an Environment exists in the System, environment().update(). 
+      * It should be called whenever the lattice parameters change.
+      */
+      void updateUnitCellData();
 
       ///@}
       /// \name Field Theory Computations
@@ -808,21 +820,20 @@
       bool hasFreeEnergy() const;
 
       /**
-<<<<<<< HEAD
       * Has the SCFT stress been computed for the current w fields?
       */
       bool hasStress() const;
-=======
+
+      /**
       * Mark c-fields and free energy as outdated or invalid.
       *
-      * Upon return, hasCfields() and hasFreeEnergy() both return false.
-      * This function should be called by functions that modify any of
-      * inputs to the solution of the modified diffusion equation and
-      * calculation of c-fields and free energy, including the w fields,
-      * unit cell parameters, external fields or mask.
+      * Upon return, hasCfields(), hasFreeEnergy(), and hasStress() all
+      * return false. This function should be called by functions that 
+      * modify any of the inputs to the solution of the modified diffusion 
+      * equation and calculation of c-fields and free energy, including 
+      * the w fields, unit cell parameters, external fields or mask.
       */
       void clearCFields();
->>>>>>> d7c6e66f
 
       ///@}
 
@@ -1083,7 +1094,6 @@
    inline Domain<D> const & System<D>::domain() const
    {  return domain_; }
 
-<<<<<<< HEAD
    // Get the Environment by non-const reference.
    template <int D>
    inline Environment & System<D>::environment()
@@ -1100,8 +1110,6 @@
       return *environmentPtr_;
    }
 
-=======
->>>>>>> d7c6e66f
    // Get the Iterator by non-const reference.
    template <int D>
    inline Iterator<D>& System<D>::iterator()
