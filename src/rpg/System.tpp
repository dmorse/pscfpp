--- conflicted
+++ resolved
@@ -516,11 +516,7 @@
          } else
          if (command == "WRITE_GROUP") {
             readEcho(in, filename);
-<<<<<<< HEAD
-            writeGroup(filename);
-=======
-            domain_.writeWaves(filename);
->>>>>>> 43f38e40
+            domain_.writeGroup(filename);
          } else
          if (command == "BASIS_TO_RGRID") {
             readEcho(in, inFileName);
@@ -1586,57 +1582,6 @@
       }
    }
 
-<<<<<<< HEAD
-   // Crystallography Data Output
-
-   /*
-   * Write description of symmetry-adapted stars and basis to file.
-   */
-   template <int D>
-   void System<D>::writeStars(std::string const & filename) const
-   {
-      UTIL_CHECK(domain_.hasGroup());
-      UTIL_CHECK(domain_.basis().isInitialized());
-      std::ofstream file;
-      fileMaster_.openOutputFile(filename, file);
-      bool isSymmetric = true;
-      domain_.fieldIo().writeFieldHeader(file, mixture_.nMonomer(),
-                                         domain_.unitCell(),
-                                         isSymmetric);
-      domain_.basis().outputStars(file);
-      file.close();
-   }
-
-   /*
-   * Write a list of waves and associated stars to file.
-   */
-   template <int D>
-   void System<D>::writeWaves(std::string const & filename) const
-   {
-      UTIL_CHECK(domain_.hasGroup());
-      UTIL_CHECK(domain_.basis().isInitialized());
-      std::ofstream file;
-      fileMaster_.openOutputFile(filename, file);
-      bool isSymmetric = true;
-      domain_.fieldIo().writeFieldHeader(file, mixture_.nMonomer(),
-                                         domain_.unitCell(),
-                                         isSymmetric);
-      domain_.basis().outputWaves(file);
-      file.close();
-   }
-
-   /*
-   * Write all elements of the space group to a file.
-   */
-   template <int D>
-   void System<D>::writeGroup(std::string const & filename) const
-   {
-      UTIL_CHECK(domain_.hasGroup());
-      Pscf::Prdc::writeGroup(filename, domain_.group());
-   }
-
-=======
->>>>>>> 43f38e40
    // Field File Operations
 
    /*
