#ifndef RPG_SYSTEM_TPP
#define RPG_SYSTEM_TPP

/*
* PSCF - Polymer Self-Consistent Field Theory
*
* Copyright 2016 - 2022, The Regents of the University of Minnesota
* Distributed under the terms of the GNU General Public License.
*/

#include "System.h"

#include <rpg/fts/simulator/Simulator.h>
#include <rpg/fts/simulator/SimulatorFactory.h>
#include <rpg/fts/compressor/Compressor.h>
#include <rpg/scft/sweep/Sweep.h>
#include <rpg/scft/sweep/SweepFactory.h>
#include <rpg/scft/iterator/Iterator.h>
#include <rpg/scft/iterator/IteratorFactory.h>
#include <rpg/solvers/Polymer.h>
#include <rpg/solvers/Solvent.h>

#include <prdc/cuda/resources.h>
#include <prdc/cuda/RField.h>
#include <prdc/cuda/RFieldComparison.h>
#include <prdc/crystal/BFieldComparison.h>

#include <pscf/inter/Interaction.h>
#include <pscf/math/IntVec.h>
#include <pscf/homogeneous/Clump.h>

#include <util/containers/FSArray.h>
#include <util/param/BracketPolicy.h>
#include <util/param/ParamComponent.h>
#include <util/format/Str.h>
#include <util/format/Int.h>
#include <util/format/Dbl.h>
#include <util/misc/ioUtil.h>

#include <string>
#include <unistd.h>

namespace Pscf {
namespace Rpg {

   using namespace Util;
   using namespace Pscf::Prdc;
   using namespace Pscf::Prdc::Cuda;

   /*
   * Constructor.
   */
   template <int D>
   System<D>::System()
    : mixture_(),
      domain_(),
      fileMaster_(),
      homogeneous_(),
      interactionPtr_(nullptr),
      iteratorPtr_(nullptr),
      iteratorFactoryPtr_(nullptr),
      sweepPtr_(nullptr),
      sweepFactoryPtr_(nullptr),
      simulatorPtr_(nullptr),
      simulatorFactoryPtr_(nullptr),
      w_(),
      c_(),
      h_(),
      mask_(),
      fHelmholtz_(0.0),
      fIdeal_(0.0),
      fInter_(0.0),
      fExt_(0.0),
      pressure_(0.0),
      isAllocatedGrid_(false),
      isAllocatedBasis_(false),
      hasMixture_(false),
      hasCFields_(false),
      hasFreeEnergy_(false),
      polymerModel_(PolymerModel::Thread)
   {
      setClassName("System");
      domain_.setFileMaster(fileMaster_);
      w_.setFieldIo(domain_.fieldIo());
      h_.setFieldIo(domain_.fieldIo());
      mask_.setFieldIo(domain_.fieldIo());

      interactionPtr_ = new Interaction();
      iteratorFactoryPtr_ = new IteratorFactory<D>(*this);
      sweepFactoryPtr_ = new SweepFactory<D>(*this);
      simulatorFactoryPtr_ = new SimulatorFactory<D>(*this);
      BracketPolicy::set(BracketPolicy::Optional);
      ThreadArray::init();
   }

   /*
   * Destructor.
   */
   template <int D>
   System<D>::~System()
   {
      if (interactionPtr_) {
         delete interactionPtr_;
      }
      if (iteratorPtr_) {
         delete iteratorPtr_;
      }
      if (iteratorFactoryPtr_) {
         delete iteratorFactoryPtr_;
      }
      if (sweepPtr_) {
         delete sweepPtr_;
      }
      if (sweepFactoryPtr_) {
         delete sweepFactoryPtr_;
      }
      if (simulatorPtr_) {
         delete simulatorPtr_;
      }
      if (simulatorFactoryPtr_) {
         delete simulatorFactoryPtr_;
      }
   }

   /*
   * Process command line options.
   */
   template <int D>
   void System<D>::setOptions(int argc, char **argv)
   {
      bool eFlag = false;  // echo
      bool dFlag = false;  // spatial dimension (1, 2, or 3)
      bool pFlag = false;  // param file
      bool cFlag = false;  // command file
      bool iFlag = false;  // input prefix
      bool oFlag = false;  // output prefix
      bool tFlag = false;  // GPU threads (max # threads per block)
      char* pArg = 0;
      char* cArg = 0;
      char* iArg = 0;
      char* oArg = 0;
      int dArg = 0;
      int tArg = 0;

      // Read program arguments
      int c;
      opterr = 0;
      while ((c = getopt(argc, argv, "ed:p:c:i:o:t:")) != -1) {
         switch (c) {
         case 'e':
            eFlag = true;
            break;
         case 'd':
            dFlag = true;
            dArg = atoi(optarg);
            break;
         case 'p': // parameter file
            pFlag = true;
            pArg  = optarg;
            break;
         case 'c': // command file
            cFlag = true;
            cArg  = optarg;
            break;
         case 'i': // input prefix
            iFlag = true;
            iArg  = optarg;
            break;
         case 'o': // output prefix
            oFlag = true;
            oArg  = optarg;
            break;
         case 't': //number of threads per block, user set
            tFlag = true;
            tArg = atoi(optarg);
            break;
         case '?':
           Log::file() << "Unknown option -" << optopt << std::endl;
           UTIL_THROW("Invalid command line option");
         }
      }

      // Set flag to echo parameters as they are read.
      if (eFlag) {
         Util::ParamComponent::setEcho(true);
      }

      // Check -d flag
      if (dFlag) {
         UTIL_CHECK(D == dArg);
      } else {
         UTIL_THROW("Missing required -d option");
      }

      // Check option -p, set parameter file name
      if (pFlag) {
         fileMaster_.setParamFileName(std::string(pArg));
      } else {
         UTIL_THROW("Missing required -p option - no parameter file");
      }

      // Check option -c, set command file name
      if (cFlag) {
         fileMaster_.setCommandFileName(std::string(cArg));
      } else {
         UTIL_THROW("Missing required -c option - no command file");
      }

      // If option -i, set path prefix for input files
      if (iFlag) {
         fileMaster_.setInputPrefix(std::string(iArg));
      }

      // If option -o, set path prefix for output files
      if (oFlag) {
         fileMaster_.setOutputPrefix(std::string(oArg));
      }

      // If option -t, set the threads per block.
      if (tFlag) {
         ThreadArray::setThreadsPerBlock(tArg);
         ThreadMesh::setThreadsPerBlock(tArg);
      }

   }

   /*
   * Read parameters and initialize.
   */
   template <int D>
   void System<D>::readParameters(std::istream& in)
   {
<<<<<<< HEAD
      // Optionally read the polymer model enum value, set global value
      if (!PolymerModel::isLocked()) {
         polymerModel_ = PolymerModel::Thread;
         readOptional(in, "polymerModel", polymerModel_);

         // Set the global enumeration value
         PolymerModel::setModel(polymerModel_);
      }

      // Number of times the global polymer model has been set.
      // Retain this value so we can check at the end of this
      // function that it wasn't set again within the function.
      int nSetPolymerModel = PolymerModel::nSet();

=======
>>>>>>> bf61eb5a
      // Read the Mixture{ ... } block
      readParamComposite(in, mixture_);
      hasMixture_ = true;

      int nm = mixture_.nMonomer();
      int np = mixture_.nPolymer();
      int ns = mixture_.nSolvent();
      UTIL_CHECK(nm > 0);
      UTIL_CHECK(np >= 0);
      UTIL_CHECK(ns >= 0);
      UTIL_CHECK(np + ns > 0);

      // Read the Interaction{ ... } block
      interaction().setNMonomer(nm);
      readParamComposite(in, interaction());

      // Read the Domain{ ... } block
      readParamComposite(in, domain_);
      UTIL_CHECK(domain_.mesh().size() > 0);
      UTIL_CHECK(domain_.unitCell().nParameter() > 0);
      UTIL_CHECK(domain_.unitCell().lattice() != UnitCell<D>::Null);

      // Setup the mixture
      mixture_.associate(domain_.mesh(), fft(), 
                         domain_.unitCell(), domain_.waveList());
      mixture_.allocate();
      // mixture_.clearUnitCellData();

      // Allocate memory for r-grid w and c fields
      allocateFieldsGrid();

      // Optionally instantiate an Iterator object
      std::string className;
      bool isEnd;
      iteratorPtr_ =
         iteratorFactoryPtr_->readObjectOptional(in, *this, className,
                                                 isEnd);
      if (!iteratorPtr_ && ParamComponent::echo()) {
         Log::file() << indent() << "  Iterator{ [absent] }\n";
      }

      // Optionally instantiate a Sweep object (if an iterator exists)
      if (iteratorPtr_ && !isEnd) {
         sweepPtr_ =
            sweepFactoryPtr_->readObjectOptional(in, *this, className,
                                                 isEnd);
         if (!sweepPtr_ && ParamComponent::echo()) {
            Log::file() << indent() << "  Sweep{ [absent] }\n";
         }
      }

      // Optionally instantiate a Simulator object
      if (!isEnd) {
         simulatorPtr_ =
            simulatorFactoryPtr_->readObjectOptional(in, *this,
                                                     className, isEnd);
         if (!simulatorPtr_ && ParamComponent::echo()) {
            Log::file() << indent() << "  Simulator{ [absent] }\n";
         }
      }

      // Initialize homogeneous object
      // NOTE: THIS OBJECT IS NOT USED AT ALL.
      homogeneous_.setNMolecule(np+ns);
      homogeneous_.setNMonomer(nm);
      initHomogeneous();

      // Check that the polymer model was never reset after initialization
      UTIL_CHECK(PolymerModel::nSet() == nSetPolymerModel);

   }

   /*
   * Read parameter file (including open and closing brackets).
   */
   template <int D>
   void System<D>::readParam(std::istream& in)
   {
      readBegin(in, className().c_str());
      readParameters(in);
      readEnd(in);
   }

   /*
   * Read default parameter file.
   */
   template <int D>
   void System<D>::readParam()
   {  readParam(fileMaster_.paramFile()); }

   /*
   * Read and execute commands from a specified command file.
   */
   template <int D>
   void System<D>::readCommands(std::istream &in)
   {
      UTIL_CHECK(isAllocatedGrid_);
      std::string command, filename, inFileName, outFileName;

      bool readNext = true;
      while (readNext) {

         in >> command;

         if (in.eof()) {
            break;
         } else {
            Log::file() << command << std::endl;
         }

         if (command == "FINISH") {
            Log::file() << std::endl;
            readNext = false;
         } else
         if (command == "READ_W_BASIS") {
            readEcho(in, filename);
            readWBasis(filename);
         } else
         if (command == "READ_W_RGRID") {
            readEcho(in, filename);
            readWRGrid(filename);
         } else
         if (command == "ESTIMATE_W_FROM_C") {
            readEcho(in, inFileName);
            estimateWfromC(inFileName);
         } else
         if (command == "SET_UNIT_CELL") {
            UnitCell<D> unitCell;
            in >> unitCell;
            Log::file() << "   " << unitCell << std::endl;
            setUnitCell(unitCell);
         } else
         if (command == "COMPUTE") {
            // Solve the modified diffusion equation, without iteration
            compute();
         } else
         if (command == "ITERATE") {
            // Attempt to iteratively solve a single SCFT problem
            bool isContinuation = false;
            int fail = iterate(isContinuation);
            if (fail) {
               readNext = false;
            }
         } else
         if (command == "SWEEP") {
            // Attempt to solve a sequence of SCFT problems along a path
            // through parameter space
            sweep();
         } else
         if (command == "COMPRESS") {
            // Impose incompressibility
            UTIL_CHECK(hasSimulator());
            simulator().compressor().compress();
         } else
         if (command == "SIMULATE") {
            // Perform a field theoretic simulation
            int nStep;
            in >> nStep;
            Log::file() << "   "  << nStep << "\n";
            simulate(nStep);
         } else
         if (command == "ANALYZE" || command == "ANALYZE_TRAJECTORY") {
            // Read and analyze a field trajectory file
            int min, max;
            in >> min;
            in >> max;
            Log::file() << "   "  << min ;
            Log::file() << "   "  << max << "\n";
            std::string classname;
            readEcho(in, classname);
            readEcho(in, filename);
            simulator().analyze(min, max, classname, filename);
         } else
         if (command == "WRITE_TIMERS") {
            readEcho(in, filename);
            std::ofstream file;
            fileMaster_.openOutputFile(filename, file);
            writeTimers(file);
            file.close();
         } else
         if (command == "CLEAR_TIMERS") {
            clearTimers();
         } else
         if (command == "WRITE_PARAM") {
            readEcho(in, filename);
            std::ofstream file;
            fileMaster_.openOutputFile(filename, file);
            writeParamNoSweep(file);
            file.close();
         } else
         if (command == "WRITE_THERMO") {
            readEcho(in, filename);
            std::ofstream file;
            fileMaster_.openOutputFile(filename, file,
                                        std::ios_base::app);
            writeThermo(file);
            file.close();
         } else
         if (command == "WRITE_STRESS") {
            readEcho(in, filename);
            std::ofstream file;
            fileMaster_.openOutputFile(filename, file,
                                       std::ios_base::app);
            writeStress(file);
            file.close();
         } else
         if (command == "WRITE_W_BASIS") {
            readEcho(in, filename);
            writeWBasis(filename);
         } else
         if (command == "WRITE_W_RGRID") {
            readEcho(in, filename);
            writeWRGrid(filename);
         } else
         if (command == "WRITE_C_BASIS") {
            readEcho(in, filename);
            writeCBasis(filename);
         } else
         if (command == "WRITE_C_RGRID") {
            readEcho(in, filename);
            writeCRGrid(filename);
         } else
         if (command == "WRITE_BLOCK_C_RGRID") {
            readEcho(in, filename);
            writeBlockCRGrid(filename);
         } else
         if (command == "WRITE_Q_SLICE") {
            int polymerId, blockId, directionId, segmentId;
            readEcho(in, filename);
            in >> polymerId;
            in >> blockId;
            in >> directionId;
            in >> segmentId;
            Log::file() << Str("polymer ID  ", 21) << polymerId << "\n"
                        << Str("block ID  ", 21) << blockId << "\n"
                        << Str("direction ID  ", 21) << directionId 
                        << "\n"
                        << Str("segment ID  ", 21) << segmentId 
                        << std::endl;
            writeQSlice(filename, polymerId, blockId, directionId,
                                  segmentId);
         } else
         if (command == "WRITE_Q_TAIL") {
            int polymerId, blockId, directionId;
            readEcho(in, filename);
            in >> polymerId;
            in >> blockId;
            in >> directionId;
            Log::file() << Str("polymer ID  ", 21) << polymerId << "\n"
                        << Str("block ID  ", 21) << blockId << "\n"
                        << Str("direction ID  ", 21) << directionId 
                        << "\n";
            writeQTail(filename, polymerId, blockId, directionId);
         } else
         if (command == "WRITE_Q") {
            int polymerId, blockId, directionId;
            readEcho(in, filename);
            in >> polymerId;
            in >> blockId;
            in >> directionId;
            Log::file() << Str("polymer ID  ", 21) << polymerId << "\n"
                      << Str("block ID  ", 21) << blockId << "\n"
                      << Str("direction ID  ", 21) << directionId << "\n";
            writeQ(filename, polymerId, blockId, directionId);
         } else
         if (command == "WRITE_Q_ALL") {
            readEcho(in, filename);
            writeQAll(filename);
         } else
         if (command == "WRITE_STARS") {
            readEcho(in, filename);
            writeStars(filename);
         } else
         if (command == "WRITE_WAVES") {
            readEcho(in, filename);
            writeWaves(filename);
         } else
         if (command == "WRITE_GROUP") {
            readEcho(in, filename);
            writeGroup(filename);
            //writeGroup(filename, domain_.group());
         } else
         if (command == "BASIS_TO_RGRID") {
            readEcho(in, inFileName);
            readEcho(in, outFileName);
            basisToRGrid(inFileName, outFileName);
         } else
         if (command == "RGRID_TO_BASIS") {
            readEcho(in, inFileName);
            readEcho(in, outFileName);
            rGridToBasis(inFileName, outFileName);
         } else
         if (command == "KGRID_TO_RGRID") {
            readEcho(in, inFileName);
            readEcho(in, outFileName);
            kGridToRGrid(inFileName, outFileName);
         } else
         if (command == "RGRID_TO_KGRID") {
            readEcho(in, inFileName);
            readEcho(in, outFileName);
            rGridToKGrid(inFileName, outFileName);
         } else
         if (command == "KGRID_TO_BASIS") {
            readEcho(in, inFileName);
            readEcho(in, outFileName);
            kGridToBasis(inFileName, outFileName);
         } else
         if (command == "CHECK_RGRID_SYMMETRY") {
            double epsilon;
            readEcho(in, inFileName);
            readEcho(in, epsilon);
            bool hasSymmetry;
            hasSymmetry = checkRGridFieldSymmetry(inFileName, epsilon);
            if (hasSymmetry) {
               Log::file() << std::endl
                   << "Symmetry of r-grid file matches this space group."
                   << std::endl << std::endl;
            } else {
               Log::file() << std::endl
                 << "Symmetry of r-grid file does not match this\n"
                 << "space group to within error threshold of "
                 << Dbl(epsilon) << " ." << std::endl << std::endl;
            }
         } else
         if (command == "COMPARE_BASIS") {

            // Get two filenames for comparison
            std::string filecompare1, filecompare2;
            readEcho(in, filecompare1);
            readEcho(in, filecompare2);

            DArray< DArray<double> > Bfield1, Bfield2;
            UnitCell<D> tmpUnitCell;
            domain().fieldIo().readFieldsBasis(filecompare1, Bfield1,
                                               tmpUnitCell);
            domain().fieldIo().readFieldsBasis(filecompare2, Bfield2,
                                               tmpUnitCell);
            // Note: Bfield1 & Bfield2 are allocated by readFieldsBasis

            // Compare and output report
            compare(Bfield1, Bfield2);

         } else
         if (command == "COMPARE_RGRID") {
            // Get two filenames for comparison
            std::string filecompare1, filecompare2;
            readEcho(in, filecompare1);
            readEcho(in, filecompare2);

            DArray< RField<D> > Rfield1, Rfield2;
            UnitCell<D> tmpUnitCell;
            domain().fieldIo().readFieldsRGrid(filecompare1, Rfield1,
                                              tmpUnitCell);
            domain().fieldIo().readFieldsRGrid(filecompare2, Rfield2,
                                              tmpUnitCell);
            // Note: Rfield1, Rfield2 will be allocated by readFieldsRGrid

            // Compare and output report
            compare(Rfield1, Rfield2);

         } else
         if (command == "SCALE_BASIS") {
            double factor;
            readEcho(in, inFileName);
            readEcho(in, outFileName);
            readEcho(in, factor);
            scaleFieldsBasis(inFileName, outFileName, factor);
         } else
         if (command == "SCALE_RGRID") {
            double factor;
            readEcho(in, inFileName);
            readEcho(in, outFileName);
            readEcho(in, factor);
            scaleFieldsRGrid(inFileName, outFileName, factor);
         }  else
         if (command == "EXPAND_RGRID_DIMENSION") {
            readEcho(in, inFileName);
            readEcho(in, outFileName);

            // Read expanded spatial dimension d
            int d;
            in >> d;
            UTIL_CHECK(d > D);
            Log::file() << Str("Expand dimension to: ") << d << "\n";

            // Read numbers of grid points along added dimensions
            DArray<int> newGridDimensions;
            newGridDimensions.allocate(d-D);
            for (int i = 0; i < d-D; i++) {
               in >> newGridDimensions[i];
            }
            Log::file()
               << Str("Numbers of grid points in added dimensions :  ");
            for (int i = 0; i < d-D; i++) {
               Log::file() << newGridDimensions[i] << " ";
            }
            Log::file() << "\n";

            expandRGridDimension(inFileName, outFileName,
                                 d, newGridDimensions);

         } else
         if (command == "REPLICATE_UNIT_CELL") {
            readEcho(in, inFileName);
            readEcho(in, outFileName);

            // Read numbers of replicas along each direction
            IntVec<D> replicas;
            for (int i = 0; i < D; i++){
              in >> replicas[i];
            }
            for (int i = 0; i < D; i++){
               Log::file() << "Replicate unit cell in direction "
                           << i << " : ";
               Log::file() << replicas[i] << " times ";
               Log::file() << "\n";
            }

            replicateUnitCell(inFileName, outFileName, replicas);
         } else
         if (command == "BASIS_TO_KGRID") {
            readEcho(in, inFileName);
            readEcho(in, outFileName);
            basisToKGrid(inFileName, outFileName);
         } else 
         if (command == "READ_H_BASIS") {
            readEcho(in, filename);
            if (!h_.isAllocatedBasis()) {
               h_.allocateBasis(domain().basis().nBasis());
            }
            if (!h_.isAllocatedRGrid()) {
               h_.allocateRGrid(domain().mesh().dimensions());
            }
            UnitCell<D> tmpUnitCell;
            h_.readBasis(filename, tmpUnitCell);
         } else
         if (command == "READ_H_RGRID") {
            readEcho(in, filename);
            if (!h_.isAllocatedRGrid()) {
               h_.allocateRGrid(domain().mesh().dimensions());
            }
            if (iterator().isSymmetric() && !h_.isAllocatedBasis()) {
               mask_.allocateBasis(domain().basis().nBasis());
            }
            UnitCell<D> tmpUnitCell;
            h_.readRGrid(filename, tmpUnitCell);
         } else
         if (command == "WRITE_H_BASIS") {
            readEcho(in, filename);
            UTIL_CHECK(h_.hasData());
            UTIL_CHECK(h_.isSymmetric());
            domain().fieldIo().writeFieldsBasis(filename, h_.basis(), 
                                                domain().unitCell());
         } else
         if (command == "WRITE_H_RGRID") {
            readEcho(in, filename);
            UTIL_CHECK(h_.hasData());
            domain().fieldIo().writeFieldsRGrid(filename, h_.rgrid(), 
                                                domain().unitCell());
         } else
         if (command == "READ_MASK_BASIS") {
            readEcho(in, filename);
            UTIL_CHECK(domain().basis().isInitialized());
            if (!mask_.isAllocatedBasis()) {
               mask_.allocateBasis(domain().basis().nBasis());
            }
            if (!mask_.isAllocatedRGrid()) {
               mask_.allocateRGrid(domain().mesh().dimensions());
            }
            UnitCell<D> tmpUnitCell;
            mask_.readBasis(filename, tmpUnitCell);
         } else
         if (command == "READ_MASK_RGRID") {
            readEcho(in, filename);
            if (!mask_.isAllocatedRGrid()) {
               mask_.allocateRGrid(domain().mesh().dimensions());
            }
            if (iterator().isSymmetric() && !mask_.isAllocatedBasis()) {
               UTIL_CHECK(domain().basis().isInitialized());
               mask_.allocateBasis(domain().basis().nBasis());
            }
            UnitCell<D> tmpUnitCell;
            mask_.readRGrid(filename, tmpUnitCell);
         } else
         if (command == "WRITE_MASK_BASIS") {
            readEcho(in, filename);
            UTIL_CHECK(mask_.hasData());
            UTIL_CHECK(mask_.isSymmetric());
            domain().fieldIo().writeFieldBasis(filename, mask_.basis(), 
                                               domain().unitCell());
         } else
         if (command == "WRITE_MASK_RGRID") {
            readEcho(in, filename);
            UTIL_CHECK(mask_.hasData());
            domain().fieldIo().writeFieldRGrid(filename, mask_.rgrid(), 
                                               domain().unitCell(),
                                               mask_.isSymmetric());
         } else {
            Log::file() << "Error: Unknown command  "
                        << command << std::endl;
            readNext = false;
         }
      }
   }

   /*
   * Read and execute commands from the default command file.
   */
   template <int D>
   void System<D>::readCommands()
   {
      if (fileMaster_.commandFileName().empty()) {
         UTIL_THROW("Empty command file name");
      }
      readCommands(fileMaster_.commandFile());
   }

   // W-Field Modifier Functions

   /*
   * Read w-field in symmetry adapted basis format.
   */
   template <int D>
   void System<D>::readWBasis(const std::string & filename)
   {
      // Precondition
      UTIL_CHECK(domain_.hasGroup());

      if (!domain_.unitCell().isInitialized()) {
         readFieldHeader(filename);
      }
      UTIL_CHECK(domain_.unitCell().isInitialized());
      UTIL_CHECK(domain_.basis().isInitialized());
      UTIL_CHECK(domain_.basis().nBasis() > 0);
      if (!isAllocatedBasis_) {
         allocateFieldsBasis();
      }

      // Read w fields
      w_.readBasis(filename, domain_.unitCell());
      hasCFields_ = false;
      hasFreeEnergy_ = false;

      // Clear unit cell data from waveList and mixture
      domain_.waveList().clearUnitCellData();
      mixture_.clearUnitCellData();
   }

   template <int D>
   void System<D>::readWRGrid(const std::string & filename)
   {
      UTIL_CHECK(isAllocatedGrid_);

      // If necessary, peek at header to initialize unit cell
      if (!domain_.unitCell().isInitialized()) {
         readFieldHeader(filename);
      }
      UTIL_CHECK(domain_.unitCell().isInitialized());
      if (domain_.hasGroup() && !isAllocatedBasis_) {
         UTIL_CHECK(domain_.basis().isInitialized());
         UTIL_CHECK(domain_.basis().nBasis() > 0);
         allocateFieldsBasis();
      }

      // Read w fields
      w_.readRGrid(filename, domain_.unitCell());
      hasCFields_ = false;
      hasFreeEnergy_ = false;

      // Clear unit cell data from waveList and mixture
      domain_.waveList().clearUnitCellData();
      mixture_.clearUnitCellData();
   }

   /*
   * Construct estimate for w-fields from c-fields.
   *
   * Modifies wFields and wFieldsRGrid.
   */
   template <int D>
   void System<D>::estimateWfromC(std::string const & filename)
   {
      // Preconditions
      UTIL_CHECK(hasMixture_);
      const int nm = mixture_.nMonomer();
      UTIL_CHECK(nm > 0);
      UTIL_CHECK(isAllocatedGrid_);
      UTIL_CHECK(domain_.hasGroup());

      // Check required initializations
      if (!domain_.unitCell().isInitialized()) {
         readFieldHeader(filename);
      }
      UTIL_CHECK(domain_.unitCell().isInitialized());
      UTIL_CHECK(domain_.basis().isInitialized());
      if (!isAllocatedBasis_) {
         allocateFieldsBasis();
      }

      // Allocate temporary storage
      const int nb = domain_.basis().nBasis();
      UTIL_CHECK(nb > 0);
      DArray< DArray<double> > tmpCFieldsBasis;
      tmpCFieldsBasis.allocate(nm);
      for (int i = 0; i < nm; ++i) {
         tmpCFieldsBasis[i].allocate(nb);
      }

      // Read c fields from input file
      fieldIo().readFieldsBasis(filename, tmpCFieldsBasis,
                                domain_.unitCell());

      // Compute w fields from c fields
      for (int i = 0; i < nb; ++i) {
         for (int j = 0; j < nm; ++j) {
            tmpFieldsBasis_[j][i] = 0.0;
            for (int k = 0; k < nm; ++k) {
               tmpFieldsBasis_[j][i] += interaction().chi(j,k)
                                        * tmpCFieldsBasis[k][i];
            }
         }
      }

      // Store estimated w fields in System w container
      w_.setBasis(tmpFieldsBasis_);
      hasCFields_ = false;
      hasFreeEnergy_ = false;

      // Clear unit cell data from waveList and mixture
      domain_.waveList().clearUnitCellData();
      mixture_.clearUnitCellData();
   }

   /*
   * Set new w-field values.
   */
   template <int D>
   void System<D>::setWBasis(DArray< DArray<double> > const & fields)
   {
      UTIL_CHECK(domain_.hasGroup());
      UTIL_CHECK(domain_.basis().isInitialized());
      UTIL_CHECK(isAllocatedGrid_);
      UTIL_CHECK(isAllocatedBasis_);
      w_.setBasis(fields);
      hasCFields_ = false;
      hasFreeEnergy_ = false;
   }

   /*
   * Set new w-field values, using r-grid fields as inputs.
   */
   template <int D>
   void System<D>::setWRGrid(DArray< RField<D> > const & fields)
   {
      UTIL_CHECK(isAllocatedGrid_);
      w_.setRGrid(fields);
      hasCFields_ = false;
      hasFreeEnergy_ = false;
   }

   /*
   * Set new w-field values, using unfoldeded array of r-grid fields.
   */
   template <int D>
   void System<D>::setWRGrid(DeviceArray<cudaReal> & fields)
   {
      UTIL_CHECK(isAllocatedGrid_);
      w_.setRGrid(fields);
      hasCFields_ = false;
      hasFreeEnergy_ = false;
   }

   /*
   * Set new w-field values, using array of r-grid fields as input.
   */
   template <int D>
   void System<D>::symmetrizeWFields()
   {  w_.symmetrize(); }

   // Unit Cell Modifiers

   /*
   * Set the associated unit cell.
   */
   template <int D>
   void System<D>::setUnitCell(UnitCell<D> const & unitCell)
   {
      domain_.setUnitCell(unitCell);
      // Note - Domain::setUnitCell updates the WaveList
      mixture_.clearUnitCellData();
      if (domain_.hasGroup() && !isAllocatedBasis_) {
         UTIL_CHECK(domain_.basis().isInitialized());
         allocateFieldsBasis();
      }
   }

   /*
   * Set the associated unit cell.
   */
   template <int D>
   void
   System<D>::setUnitCell(typename UnitCell<D>::LatticeSystem lattice,
                          FSArray<double, 6> const & parameters)
   {
      domain_.setUnitCell(lattice, parameters);
      // Note - Domain::setUnitCell updates the WaveList
      mixture_.clearUnitCellData();
      if (domain_.hasGroup() && !isAllocatedBasis_) {
         UTIL_CHECK(domain_.basis().isInitialized());
         allocateFieldsBasis();
      }
   }

   /*
   * Set parameters of the associated unit cell.
   */
   template <int D>
   void System<D>::setUnitCell(FSArray<double, 6> const & parameters)
   {
      domain_.setUnitCell(parameters);
      // Note - Domain::setUnitCell updates the WaveList
      mixture_.clearUnitCellData();
      if (domain_.hasGroup() && !isAllocatedBasis_) {
         UTIL_CHECK(domain_.basis().isInitialized());
         allocateFieldsBasis();
      }
   }

   // Primary Field Theory Computations

   /*
   * Solve MDE for current w-fields, without iteration.
   */
   template <int D>
   void System<D>::compute(bool needStress)
   {
      UTIL_CHECK(w_.isAllocatedRGrid());
      UTIL_CHECK(c_.isAllocatedRGrid());
      UTIL_CHECK(w_.hasData());

      // Solve the modified diffusion equation (without iteration)
      mixture_.compute(w_.rgrid(), c_.rgrid(), mask_.phiTot());
      hasCFields_ = true;
      hasFreeEnergy_ = false;

      // Convert c fields from r-grid to basis format
      if (w_.isSymmetric()) {
         UTIL_CHECK(c_.isAllocatedBasis());
         fieldIo().convertRGridToBasis(c_.rgrid(), c_.basis());
      }

      // Compute stress if needed
      if (needStress) {
         mixture_.computeStress(mask().phiTot());
      }
   }

   /*
   * Iteratively solve a SCFT problem for specified parameters.
   */
   template <int D>
   int System<D>::iterate(bool isContinuation)
   {
      UTIL_CHECK(hasIterator());
      UTIL_CHECK(w_.hasData());
      if (iterator().isSymmetric()) {
         UTIL_CHECK(w_.isSymmetric());
         UTIL_CHECK(isAllocatedBasis_);
      }
      hasCFields_ = false;
      hasFreeEnergy_ = false;

      Log::file() << std::endl;
      Log::file() << std::endl;

      // Call iterator (return 0 for convergence, 1 for failure)
      int error = iterator().solve(isContinuation);

      hasCFields_ = true;

      if (w_.isSymmetric()) {
         fieldIo().convertRGridToBasis(c_.rgrid(), c_.basis());
      }

      // If converged, compute related thermodynamic properties
      if (!error) {
         if (!iterator().isFlexible()) {
            mixture_.computeStress(mask().phiTot());
         }
         computeFreeEnergy(); // Sets hasFreeEnergy_ = true
         writeThermo(Log::file());
         if (!iterator().isFlexible()) {
            writeStress(Log::file());
         }
      }
      return error;
   }

   /*
   * Perform sweep along a line in parameter space.
   */
   template <int D>
   void System<D>::sweep()
   {
      UTIL_CHECK(hasIterator());
      UTIL_CHECK(w_.hasData());
      if (iterator().isSymmetric()) {
         UTIL_CHECK(w_.isSymmetric());
         UTIL_CHECK(isAllocatedBasis_);
      }
      UTIL_CHECK(hasSweep());
      hasCFields_ = false;
      hasFreeEnergy_ = false;

      Log::file() << std::endl;
      Log::file() << std::endl;

      // Perform sweep
      sweepPtr_->sweep();
   }

   /*
   * Perform a field theoretic simulation of nStep steps.
   */
   template <int D>
   void System<D>::simulate(int nStep)
   {
      UTIL_CHECK(nStep > 0);
      UTIL_CHECK(hasSimulator());
      hasCFields_ = false;
      hasFreeEnergy_ = false;

      simulator().simulate(nStep);
      hasCFields_ = true;
   }
   
   /*
   * Expand the number of spatial dimensions of an RField.
   */
   template <int D>
   void System<D>::expandRGridDimension(std::string const & inFileName,
                                        std::string const & outFileName,
                                        int d,
                                        DArray<int> newGridDimensions)
   {
      UTIL_CHECK(d > D);

      // Read fields
      UnitCell<D> tmpUnitCell;
      domain().fieldIo().readFieldsRGrid(inFileName, 
                                         tmpFieldsRGrid_, 
                                         tmpUnitCell);

      // Expand Fields
      domain().fieldIo().expandRGridDimension(outFileName,
                                              tmpFieldsRGrid_,
                                              tmpUnitCell,
                                              d, newGridDimensions);
   }

   /*
   * Replicate unit cell a specified number of times in each direction.
   */
   template <int D>
   void System<D>::replicateUnitCell(std::string const & inFileName,
                                     std::string const & outFileName,
                                     IntVec<D> const & replicas)
   {
      // Read fields
      UnitCell<D> tmpUnitCell;
      domain().fieldIo().readFieldsRGrid(inFileName, tmpFieldsRGrid_, 
                                         tmpUnitCell);

      // Replicate fields
      domain().fieldIo().replicateUnitCell(outFileName,
                                           tmpFieldsRGrid_,
                                           tmpUnitCell,
                                           replicas);
   }

   // Thermodynamic Properties

   /*
   * Compute Helmholtz free energy and pressure
   */
   template <int D>
   void System<D>::computeFreeEnergy()
   {
      if (hasFreeEnergy_) return;

      UTIL_CHECK(w_.hasData());
      UTIL_CHECK(hasCFields_);

      int nm = mixture().nMonomer();   // number of monomer types
      int np = mixture().nPolymer();   // number of polymer species
      int ns = mixture().nSolvent();   // number of solvent species

      // Initialize all free energy contributions to zero
      fHelmholtz_ = 0.0;
      fIdeal_ = 0.0;
      fInter_ = 0.0;
      fExt_ = 0.0;

      double phi, mu;

      // Compute polymer ideal gas contributions to fIdeal_
      if (np > 0) {
         Polymer<D>* polymerPtr;
         double length;
         for (int i = 0; i < np; ++i) {
            polymerPtr = &mixture_.polymer(i);
            phi = polymerPtr->phi();
            mu = polymerPtr->mu();
            // Recall: mu = ln(phi/q)
            if (PolymerModel::isThread()) {
               length = polymerPtr->length();
            } else {
               length = (double) polymerPtr->nBead();
            }
            if (phi > 1.0E-08) {
               fIdeal_ += phi*( mu - 1.0 ) / length;
            }
         }
      }

      // Compute solvent ideal gas contributions to fHelhmoltz_
      if (ns > 0) {
         Solvent<D>* solventPtr;
         double size;
         for (int i = 0; i < ns; ++i) {
            solventPtr = &mixture_.solvent(i);
            phi = solventPtr->phi();
            mu = solventPtr->mu();
            size = solventPtr->size();
            if (phi > 1.0E-08) {
               fIdeal_ += phi*( mu - 1.0 )/size;
            }
         }
      }

      // Volume integrals with a mask: If the system has a mask, then the
      // volume that should be used in calculating free energy/pressure
      // is the volume available to the material, not the total unit cell
      // volume. We thus divide all terms that involve integrating over
      // the unit cell volume by quantity mask().phiTot(), which is the
      // volume fraction of the unit cell that is occupied by material.
      // This properly scales them to the correct value. fExt_, fInter_,
      // and the Legendre transform component of fIdeal_ all require
      // this scaling. If no mask is present, mask.phiTot() = 1 and no
      // scaling occurs.
      const double phiTot = mask().phiTot();

      // Compute Legendre transform subtraction from fIdeal_
      double temp = 0.0;
      if (w_.isSymmetric()) {
         // Use expansion in symmetry-adapted orthonormal basis
         const int nBasis = domain_.basis().nBasis();
         for (int i = 0; i < nm; ++i) {
            for (int k = 0; k < nBasis; ++k) {
               temp -= w_.basis(i)[k] * c_.basis(i)[k];
            }
         }
      } else {
         // Use summation over grid points
         const int meshSize = domain().mesh().size();
         for (int i = 0; i < nm; ++i) {
            temp -= Reduce::innerProduct(w_.rgrid(i), c_.rgrid(i));
         }
         temp /= double(meshSize);
      }
      temp /= phiTot;
      fIdeal_ += temp;
      fHelmholtz_ += fIdeal_;

      // Compute contribution from external fields, if they exist
      if (hasExternalFields()) {
         if (iterator().isSymmetric()) {
            // Use expansion in symmetry-adapted orthonormal basis
            const int nBasis = domain_.basis().nBasis();
            for (int i = 0; i < nm; ++i) {
               for (int k = 0; k < nBasis; ++k) {
                  fExt_ += h_.basis(i)[k] * c_.basis(i)[k];
               }
            }
         } else {
            // Use summation over grid points
            const int meshSize = domain().mesh().size();
            for (int i = 0; i < nm; ++i) {
               fExt_ += Reduce::innerProduct(h_.rgrid(i), c_.rgrid(i));
            }
            fExt_ /= double(meshSize);
         }
         fExt_ /= phiTot;
         fHelmholtz_ += fExt_;
      }

      // Compute excess interaction free energy [ phi^{T}*chi*phi/2 ]
      if (w_.isSymmetric()) {
         const int nBasis = domain_.basis().nBasis();
         for (int i = 0; i < nm; ++i) {
            for (int j = i; j < nm; ++j) {
               const double chi = interaction().chi(i,j);
               if (std::abs(chi) > 1.0E-9) {
                  double temp = 0.0;
                  for (int k = 0; k < nBasis; ++k) {
                     temp += c_.basis(i)[k] * c_.basis(j)[k];
                  }
                  if (i == j) {
                     fInter_ += 0.5*chi*temp;
                  } else {
                     fInter_ += chi*temp;
                  }
               }
            }
         }
      } else {
         const int meshSize = domain().mesh().size();
         for (int i = 0; i < nm; ++i) {
            for (int j = i; j < nm; ++j) {
               const double chi = interaction().chi(i,j);
               if (std::abs(chi) > 1.0E-9) {
                  double temp = Reduce::innerProduct(c_.rgrid(i), c_.rgrid(j));
                  if (i == j) {
                     fInter_ += 0.5*chi*temp;
                  } else {
                     fInter_ += chi*temp;
                  }
               }
            }
         }
         fInter_ /= double(meshSize);
      }
      fInter_ /= phiTot;
      fHelmholtz_ += fInter_;

      // Initialize pressure
      pressure_ = -fHelmholtz_;

      // Polymer corrections to pressure
      if (np > 0) {
         Polymer<D>* polymerPtr;
         double length;
         for (int i = 0; i < np; ++i) {
            polymerPtr = &mixture_.polymer(i);
            phi = polymerPtr->phi();
            mu = polymerPtr->mu();
            if (PolymerModel::isThread()) {
               length = polymerPtr->length();
            } else {
               length = (double) polymerPtr->nBead();
            }
            if (phi > 1.0E-08) {
               pressure_ += mu * phi / length;
            }
         }
      }

      // Solvent corrections to pressure
      if (ns > 0) {
         Solvent<D>* solventPtr;
         double size;
         for (int i = 0; i < ns; ++i) {
            solventPtr = &mixture_.solvent(i);
            phi = solventPtr->phi();
            mu = solventPtr->mu();
            size = solventPtr->size();
            if (phi > 1.0E-08) {
               pressure_ += mu * phi / size;
            }
         }
      }

      hasFreeEnergy_ = true;
   }

   // Output Operations
   /*
   * Write time cost to file.
   */
   template <int D>
   void System<D>::writeTimers(std::ostream& out)
   {
      if (hasIterator()) {
         iterator().outputTimers(Log::file());
         iterator().outputTimers(out);
      }
      if (hasSimulator()){
         simulator().outputTimers(Log::file());
         simulator().outputTimers(out);
      }
   }

   /*
   * Clear timers.
   */
   template <int D>
   void System<D>::clearTimers()
   {
      if (hasIterator()) {
         iterator().clearTimers();
      }
      if (hasSimulator()){
         simulator().clearTimers();
      }
   }
   /*
   * Write parameter file, omitting the sweep block.
   */
   template <int D>
   void System<D>::writeParamNoSweep(std::ostream& out) const
   {
      out << "System{" << std::endl;
      mixture_.writeParam(out);
      interaction().writeParam(out);
      domain_.writeParam(out);
      if (hasIterator()) {
         iteratorPtr_->writeParam(out);
      }
      out << "}" << std::endl;
   }

   /*
   * Write thermodynamic properties to file.
   */
   template <int D>
   void System<D>::writeThermo(std::ostream& out)
   {
      if (!hasFreeEnergy_) {
         computeFreeEnergy();
      }

      out << std::endl;
      out << "fHelmholtz    " << Dbl(fHelmholtz(), 18, 11) << std::endl;
      out << "pressure      " << Dbl(pressure(), 18, 11) << std::endl;
      out << std::endl;
      out << "fIdeal        " << Dbl(fIdeal_, 18, 11) << std::endl;
      out << "fInter        " << Dbl(fInter_, 18, 11) << std::endl;
      if (hasExternalFields()) {
         out << "fExt          " << Dbl(fExt_, 18, 11) << std::endl;
      }
      out << std::endl;

      int np = mixture_.nPolymer();
      int ns = mixture_.nSolvent();

      if (np > 0) {
         out << "polymers:" << std::endl;
         out << "     "
             << "        phi         "
             << "        mu          "
             << std::endl;
         for (int i = 0; i < np; ++i) {
            out << Int(i, 5)
                << "  " << Dbl(mixture_.polymer(i).phi(),18, 11)
                << "  " << Dbl(mixture_.polymer(i).mu(), 18, 11)
                << std::endl;
         }
         out << std::endl;
      }

      if (ns > 0) {
         out << "solvents:" << std::endl;
         out << "     "
             << "        phi         "
             << "        mu          "
             << std::endl;
         for (int i = 0; i < ns; ++i) {
            out << Int(i, 5)
                << "  " << Dbl(mixture_.solvent(i).phi(),18, 11)
                << "  " << Dbl(mixture_.solvent(i).mu(), 18, 11)
                << std::endl;
         }
         out << std::endl;
      }

      out << "cellParams:" << std::endl;
      for (int i = 0; i < domain_.unitCell().nParameter(); ++i) {
         out << Int(i, 5)
             << "  "
             << Dbl(domain_.unitCell().parameter(i), 18, 11)
             << std::endl;
      }
      out << std::endl;
   }
   
   /*
   * Write stress properties to file.
   */
   template <int D>
   void System<D>::writeStress(std::ostream& out)
   {
      out << "stress:" << std::endl;
      for (int i = 0; i < domain().unitCell().nParameter(); ++i) {
         out << Int(i, 5)
             << "  "
             << Dbl(mixture_.stress(i), 18, 11)
             << std::endl;
      }
      out << std::endl;
   }

   /*
   * Write w-fields in symmetry-adapted basis format.
   */
   template <int D>
   void System<D>::writeWBasis(const std::string & filename)
   {
      UTIL_CHECK(w_.hasData());
      UTIL_CHECK(w_.isSymmetric());
      fieldIo().writeFieldsBasis(filename, w_.basis(), domain_.unitCell());
   }

   /*
   * Write w-fields in real space grid file format.
   */
   template <int D>
   void System<D>::writeWRGrid(const std::string & filename) const
   {
      UTIL_CHECK(w_.hasData());
      fieldIo().writeFieldsRGrid(filename, w_.rgrid(),
                                 domain_.unitCell(),
                                 w_.isSymmetric());
   }

   /*
   * Write all concentration fields in symmetry-adapted basis format.
   */
   template <int D>
   void System<D>::writeCBasis(const std::string & filename)
   {
      UTIL_CHECK(hasCFields_);
      UTIL_CHECK(w_.isSymmetric());
      fieldIo().writeFieldsBasis(filename, c_.basis(), domain_.unitCell());
   }

   /*
   * Write all concentration fields in real space (r-grid) format.
   */
   template <int D>
   void System<D>::writeCRGrid(const std::string & filename) const
   {
      UTIL_CHECK(hasCFields_);
      fieldIo().writeFieldsRGrid(filename, c_.rgrid(),
                                 domain_.unitCell(),
                                 w_.isSymmetric());
   }

   /*
   * Write all concentration fields in real space (r-grid) format, for
   * each block (or solvent) individually rather than for each species.
   */
   template <int D>
   void System<D>::writeBlockCRGrid(const std::string & filename) const
   {
      UTIL_CHECK(hasCFields_);

      // Create and allocate the DArray of fields to be written
      DArray< RField<D> > blockCFields;
      blockCFields.allocate(mixture_.nSolvent() + mixture_.nBlock());
      int n = blockCFields.capacity();
      for (int i = 0; i < n; i++) {
         blockCFields[i].allocate(domain_.mesh().dimensions());
      }

      // Get data from Mixture and write to file
      mixture_.createBlockCRGrid(blockCFields);
      fieldIo().writeFieldsRGrid(filename, blockCFields,
                                 domain_.unitCell(),
                                 w_.isSymmetric());
   }

   /*
   * Write the last time slice of the propagator in r-grid format.
   */
   template <int D>
   void System<D>::writeQSlice(const std::string & filename,
                               int polymerId, int blockId,
                               int directionId, int segmentId)
   const
   {
      UTIL_CHECK(polymerId >= 0);
      UTIL_CHECK(polymerId < mixture_.nPolymer());
      Polymer<D> const& polymer = mixture_.polymer(polymerId);
      UTIL_CHECK(blockId >= 0);
      UTIL_CHECK(blockId < polymer.nBlock());
      UTIL_CHECK(directionId >= 0);
      UTIL_CHECK(directionId <= 1);
      Propagator<D> const&
          propagator = polymer.propagator(blockId, directionId);
      fieldIo().writeFieldRGrid(filename, propagator.q(segmentId),
                                domain_.unitCell(), w_.isSymmetric());
   }

   /*
   * Write the last time slice of the propagator in r-grid format.
   */
   template <int D>
   void System<D>::writeQTail(const std::string & filename,
                              int polymerId, int blockId, int directionId)
   const
   {
      UTIL_CHECK(polymerId >= 0);
      UTIL_CHECK(polymerId < mixture_.nPolymer());
      Polymer<D> const& polymer = mixture_.polymer(polymerId);
      UTIL_CHECK(blockId >= 0);
      UTIL_CHECK(blockId < polymer.nBlock());
      UTIL_CHECK(directionId >= 0);
      UTIL_CHECK(directionId <= 1);
      Propagator<D> const&
          propagator = polymer.propagator(blockId, directionId);
      fieldIo().writeFieldRGrid(filename, propagator.tail(),
                                domain_.unitCell(), w_.isSymmetric());
   }

   /*
   * Write the propagator for a block and direction.
   */
   template <int D>
   void System<D>::writeQ(const std::string & filename,
                          int polymerId, int blockId, int directionId)
   const
   {
      UTIL_CHECK(polymerId >= 0);
      UTIL_CHECK(polymerId < mixture_.nPolymer());
      Polymer<D> const& polymer = mixture_.polymer(polymerId);
      UTIL_CHECK(blockId >= 0);
      UTIL_CHECK(blockId < polymer.nBlock());
      UTIL_CHECK(directionId >= 0);
      UTIL_CHECK(directionId <= 1);
      Propagator<D> const&
           propagator = polymer.propagator(blockId, directionId);
      int ns = propagator.ns();

      // Open file
      std::ofstream file;
      fileMaster_.openOutputFile(filename, file);

      // Write header
      fieldIo().writeFieldHeader(file, 1, domain_.unitCell(),
                                 w_.isSymmetric());
      file << "ngrid" << std::endl
           << "          " << domain_.mesh().dimensions() << std::endl
           << "nslice"    << std::endl
           << "          " << ns << std::endl;

      // Write data
      bool hasHeader = false;
      for (int i = 0; i < ns; ++i) {
          file << "slice " << i << std::endl;
          fieldIo().writeFieldRGrid(file, propagator.q(i),
                                    domain_.unitCell(), hasHeader);
      }
   }

   /*
   * Write propagators for all blocks of all polymers to files.
   */
   template <int D>
   void System<D>::writeQAll(std::string const & basename)
   {
      std::string filename;
      int np, nb, ip, ib, id;
      np = mixture_.nPolymer();
      for (ip = 0; ip < np; ++ip) {
         //Polymer<D> const * polymerPtr = &mixture_.polymer(ip);
         //nb = polymerPtr->nBlock();
         nb = mixture_.polymer(ip).nBlock();
         for (ib = 0; ib < nb; ++ib) {
            for (id = 0; id < 2; ++id) {
               filename = basename;
               filename += "_";
               filename += toString(ip);
               filename += "_";
               filename += toString(ib);
               filename += "_";
               filename += toString(id);
               filename += ".rq";
               writeQ(filename, ip, ib, id);
            }
         }
      }
   }

   /*
   * Write description of symmetry-adapted stars and basis to file.
   */
   template <int D>
   void System<D>::writeStars(const std::string & filename) const
   {
      UTIL_CHECK(domain_.hasGroup());
      UTIL_CHECK(domain_.basis().isInitialized());
      std::ofstream outFile;
      fileMaster_.openOutputFile(filename, outFile);
      bool isSymmetric = true;
      fieldIo().writeFieldHeader(outFile, mixture_.nMonomer(),
                                 domain_.unitCell(), isSymmetric);
      basis().outputStars(outFile);
   }

   /*
   * Write a list of waves and associated stars to file.
   */
   template <int D>
   void System<D>::writeWaves(const std::string & filename) const
   {
      UTIL_CHECK(domain_.hasGroup());
      UTIL_CHECK(domain_.basis().isInitialized());
      std::ofstream outFile;
      fileMaster_.openOutputFile(filename, outFile);
      bool isSymmetric = true;
      fieldIo().writeFieldHeader(outFile, mixture_.nMonomer(),
                                 domain_.unitCell(), isSymmetric);
      basis().outputWaves(outFile);
   }

   /*
   * Write all elements of the space group to a file.
   */
   template <int D>
   void System<D>::writeGroup(const std::string & filename) const
   {
      UTIL_CHECK(domain_.hasGroup());
      Pscf::Prdc::writeGroup(filename, domain_.group());
   }

   // Field File Operations

   /*
   * Convert fields from symmetry-adpated basis to real-space grid format.
   */
   template <int D>
   void System<D>::basisToRGrid(const std::string & inFileName,
                                const std::string & outFileName)
   {
      // Precondition
      UTIL_CHECK(domain_.hasGroup());

      // Check required initializations
      if (!domain_.unitCell().isInitialized()) {
         readFieldHeader(inFileName);
      }
      UTIL_CHECK(domain_.unitCell().isInitialized());
      UTIL_CHECK(domain_.basis().isInitialized());
      if (!isAllocatedBasis_) {
         allocateFieldsBasis();
      }

      // Read, convert and write fields
      UnitCell<D> tmpUnitCell;
      fieldIo().readFieldsBasis(inFileName, tmpFieldsBasis_, tmpUnitCell);
      fieldIo().convertBasisToRGrid(tmpFieldsBasis_, tmpFieldsRGrid_);
      fieldIo().writeFieldsRGrid(outFileName, tmpFieldsRGrid_,
                                 tmpUnitCell);
   }

   /*
   * Convert fields from real-space grid to symmetry-adapted basis format.
   */
   template <int D>
   void System<D>::rGridToBasis(const std::string & inFileName,
                                const std::string & outFileName)
   {
      // Precondition
      UTIL_CHECK(domain_.hasGroup());

      // Check required initializations
      if (!domain_.unitCell().isInitialized()) {
         readFieldHeader(inFileName);
      }
      UTIL_CHECK(domain_.unitCell().isInitialized());
      UTIL_CHECK(domain_.basis().isInitialized());
      if (!isAllocatedBasis_) {
         allocateFieldsBasis();
      }

      // Read, convert and write fields
      UnitCell<D> tmpUnitCell;
      fieldIo().readFieldsRGrid(inFileName, tmpFieldsRGrid_, tmpUnitCell);
      fieldIo().convertRGridToBasis(tmpFieldsRGrid_, tmpFieldsBasis_);
      fieldIo().writeFieldsBasis(outFileName, tmpFieldsBasis_,
                                 tmpUnitCell);
   }

   /*
   * Convert fields from Fourier (k-grid) to real-space (r-grid) format.
   */
   template <int D>
   void System<D>::kGridToRGrid(const std::string & inFileName,
                                const std::string& outFileName)
   {
      // Check required initializations
      if (!domain_.unitCell().isInitialized()) {
         readFieldHeader(inFileName);
      }
      UTIL_CHECK(domain_.unitCell().isInitialized());

      // Read, convert and write fields
      UnitCell<D> tmpUnitCell;
      fieldIo().readFieldsKGrid(inFileName, tmpFieldsKGrid_, tmpUnitCell);
      for (int i = 0; i < mixture_.nMonomer(); ++i) {
         fft().inverseTransformUnsafe(tmpFieldsKGrid_[i], tmpFieldsRGrid_[i]);
      }
      fieldIo().writeFieldsRGrid(outFileName, tmpFieldsRGrid_,
                                 tmpUnitCell);
   }

   /*
   * Convert fields from real-space (r-grid) to Fourier (k-grid) format.
   */
   template <int D>
   void System<D>::rGridToKGrid(const std::string & inFileName,
                                const std::string & outFileName)
   {
      // Check required initializations
      if (!domain_.unitCell().isInitialized()) {
         readFieldHeader(inFileName);
      }
      UTIL_CHECK(domain_.unitCell().isInitialized());

      // Read, convert and write fields
      UnitCell<D> tmpUnitCell;
      fieldIo().readFieldsRGrid(inFileName, tmpFieldsRGrid_,
                                tmpUnitCell);
      for (int i = 0; i < mixture_.nMonomer(); ++i) {
         fft().forwardTransform(tmpFieldsRGrid_[i], tmpFieldsKGrid_[i]);
      }
      fieldIo().writeFieldsKGrid(outFileName, tmpFieldsKGrid_,
                                 tmpUnitCell);
   }

   /*
   * Convert fields from Fourier (k-grid) to symmetry-adapted basis format.
   */
   template <int D>
   void System<D>::kGridToBasis(const std::string & inFileName,
                                const std::string& outFileName)
   {
      // Precondition
      UTIL_CHECK(domain_.hasGroup());

      // Check for required initializations
      if (!domain_.unitCell().isInitialized()) {
         readFieldHeader(inFileName);
      }
      UTIL_CHECK(domain_.unitCell().isInitialized());
      UTIL_CHECK(domain_.basis().isInitialized());
      if (!isAllocatedBasis_) {
         allocateFieldsBasis();
      }

      // Read, convert and write fields
      UnitCell<D> tmpUnitCell;
      fieldIo().readFieldsKGrid(inFileName, tmpFieldsKGrid_, tmpUnitCell);
      fieldIo().convertKGridToBasis(tmpFieldsKGrid_, tmpFieldsBasis_);
      fieldIo().writeFieldsBasis(outFileName, tmpFieldsBasis_,
                                 tmpUnitCell);
   }

   /*
   * Convert fields from symmetry-adapted basis to Fourier (k-grid) format.
   */
   template <int D>
   void System<D>::basisToKGrid(const std::string & inFileName,
                                const std::string & outFileName)
   {
      // Precondition
      UTIL_CHECK(domain_.hasGroup());

      // Check for required initializations
      if (!domain_.unitCell().isInitialized()) {
         readFieldHeader(inFileName);
      }
      UTIL_CHECK(domain_.unitCell().isInitialized());
      UTIL_CHECK(domain_.basis().isInitialized());
      if (!isAllocatedBasis_) {
         allocateFieldsBasis();
      }

      // Read, convert and write fields
      UnitCell<D> tmpUnitCell;
      fieldIo().readFieldsBasis(inFileName, tmpFieldsBasis_, tmpUnitCell);
      fieldIo().convertBasisToKGrid(tmpFieldsBasis_, tmpFieldsKGrid_);
      fieldIo().writeFieldsKGrid(outFileName, tmpFieldsKGrid_,
                                 tmpUnitCell);
   }
   
   /*
   * Check if r-grid fields have declared space group symmetry.
   */
   template <int D>
   bool
   System<D>::checkRGridFieldSymmetry(std::string const & inFileName,
                                      double epsilon)
   {
      UTIL_CHECK(domain_.hasGroup());

      // If basis fields are not allocated, peek at field file header to
      // get unit cell parameters, initialize basis and allocate fields.
      if (!isAllocatedBasis_) {
         readFieldHeader(inFileName);
         allocateFieldsBasis();
      }

      // Read fields
      UnitCell<D> tmpUnitCell;
      domain_.fieldIo().readFieldsRGrid(inFileName,
                                        tmpFieldsRGrid_, tmpUnitCell);

      // Check symmetry for all fields
      for (int i = 0; i < mixture().nMonomer(); ++i) {
         bool symmetric;
         symmetric = domain_.fieldIo().hasSymmetry(tmpFieldsRGrid_[i],
                                                   epsilon);
         if (!symmetric) {
            return false;
         }
      }
      return true;

   }
   
   /*
   * Rescale a field by a constant, write rescaled field to a file.
   */
   template <int D>
   void System<D>::scaleFieldsBasis(std::string const & inFileName,
                                    std::string const & outFileName,
                                    double factor) 
   {
      // If basis fields are not allocated, peek at field file header to
      // get unit cell parameters, initialize basis and allocate fields.
      if (!isAllocatedBasis_) {
         readFieldHeader(inFileName);
         allocateFieldsBasis();
      }

      UnitCell<D> tmpUnitCell;
      FieldIo<D> const & fieldIo = domain().fieldIo();
      fieldIo.readFieldsBasis(inFileName, tmpFieldsBasis_, tmpUnitCell);
      fieldIo.scaleFieldsBasis(tmpFieldsBasis_, factor);
      fieldIo.writeFieldsBasis(outFileName, tmpFieldsBasis_,
                                            tmpUnitCell);
   }

   /*
   * Rescale a field by a constant, write rescaled field to a file.
   */
   template <int D>
   void System<D>::scaleFieldsRGrid(std::string const & inFileName,
                                    std::string const & outFileName,
                                    double factor) const
   {
      UnitCell<D> tmpUnitCell;
      FieldIo<D> const & fieldIo = domain().fieldIo();
      fieldIo.readFieldsRGrid(inFileName, tmpFieldsRGrid_,
                                tmpUnitCell);
      fieldIo.scaleFieldsRGrid(tmpFieldsRGrid_, factor);
      fieldIo.writeFieldsRGrid(outFileName, tmpFieldsRGrid_,
                                            tmpUnitCell);
   }
   
   /*
   * Compare two fields in basis format, write report to Log file.
   */
   template <int D>
   void System<D>::compare(const DArray< DArray<double> > field1,
                           const DArray< DArray<double> > field2)
   {
      UTIL_CHECK(domain_.hasGroup());

      BFieldComparison comparison(1);
      comparison.compare(field1,field2);

      Log::file() << "\n Basis expansion field comparison results"
                  << std::endl;
      Log::file() << "     Maximum Absolute Difference:   "
                  << comparison.maxDiff() << std::endl;
      Log::file() << "     Root-Mean-Square Difference:   "
                  << comparison.rmsDiff() << "\n" << std::endl;
   }

   /*
   * Compare two fields in r-grid format, output report to Log file.
   */
   template <int D>
   void System<D>::compare(const DArray< RField<D> > field1,
                           const DArray< RField<D> > field2)
   {
      RFieldComparison<D> comparison;
      comparison.compare(field1, field2);

      Log::file() << "\n Real-space field comparison results"
                  << std::endl;
      Log::file() << "     Maximum Absolute Difference:   "
                  << comparison.maxDiff() << std::endl;
      Log::file() << "     Root-Mean-Square Difference:   "
                  << comparison.rmsDiff() << "\n" << std::endl;
   }

   // Private member functions

   /*
   * Allocate memory for fields in grid format.
   */
   template <int D>
   void System<D>::allocateFieldsGrid()
   {
      // Preconditions
      UTIL_CHECK(hasMixture_);
      int nMonomer = mixture_.nMonomer();
      UTIL_CHECK(nMonomer > 0);
      UTIL_CHECK(domain_.mesh().size() > 0);
      UTIL_CHECK(!isAllocatedGrid_);

      // Alias for mesh dimensions
      IntVec<D> const & dimensions = domain_.mesh().dimensions();

      // Allocate c (chemical potential) fields
      w_.setNMonomer(nMonomer);
      w_.allocateRGrid(dimensions);

      // Allocate c (monomer concentration) fields
      c_.setNMonomer(nMonomer);
      c_.allocateRGrid(dimensions);

      h_.setNMonomer(nMonomer);

      // Allocate work space field arrays
      tmpFieldsRGrid_.allocate(nMonomer);
      tmpFieldsKGrid_.allocate(nMonomer);
      for (int i = 0; i < nMonomer; ++i) {
         tmpFieldsRGrid_[i].allocate(dimensions);
         tmpFieldsKGrid_[i].allocate(dimensions);
      }

      isAllocatedGrid_ = true;
   }

   /*
   * Allocate memory for fields in basis format.
   */
   template <int D>
   void System<D>::allocateFieldsBasis()
   {
      // Preconditions and constants
      UTIL_CHECK(hasMixture_);
      const int nMonomer = mixture_.nMonomer();
      UTIL_CHECK(nMonomer > 0);
      UTIL_CHECK(domain_.unitCell().isInitialized());
      UTIL_CHECK(domain_.unitCell().nParameter() > 0);
      UTIL_CHECK(domain_.mesh().size() > 0);
      UTIL_CHECK(domain_.basis().isInitialized());
      UTIL_CHECK(isAllocatedGrid_);
      UTIL_CHECK(!isAllocatedBasis_);
      const int nBasis = basis().nBasis();
      UTIL_CHECK(nBasis > 0);

      // Allocate basis field containers
      w_.allocateBasis(nBasis);
      c_.allocateBasis(nBasis);

      // Temporary work space
      tmpFieldsBasis_.allocate(nMonomer);
      for (int i = 0; i < nMonomer; ++i) {
         tmpFieldsBasis_[i].allocate(nBasis);
      }

      isAllocatedBasis_ = true;
   }

   /*
   * Peek at field file header, initialize unit cell parameters and basis.
   */
   template <int D>
   void System<D>::readFieldHeader(std::string filename)
   {
      UTIL_CHECK(hasMixture_);
      UTIL_CHECK(mixture_.nMonomer() > 0);
      UTIL_CHECK(isAllocatedGrid_);

      // Open field file
      std::ifstream file;
      fileMaster_.openInputFile(filename, file);

      // Read field file header.
      int nMonomer;
      bool isSymmetric;
      domain_.fieldIo().readFieldHeader(file, nMonomer,
                                        domain_.unitCell(), isSymmetric);
      // Note: FieldIo<D>::readFieldHeader computes WaveList minimum
      // images and initializes the Basis if needed.
      file.close();

      // Postconditions
      UTIL_CHECK(mixture_.nMonomer() == nMonomer);
      UTIL_CHECK(domain_.unitCell().nParameter() > 0);
      UTIL_CHECK(domain_.unitCell().lattice() != UnitCell<D>::Null);
      UTIL_CHECK(domain_.unitCell().isInitialized());
      if (domain_.hasGroup()) {
         UTIL_CHECK(domain_.basis().isInitialized());
         UTIL_CHECK(domain_.basis().nBasis() > 0);
      }
   }

   /*
   * Read a filename string and echo to log file (used in readCommands).
   */
   template <int D>
   void System<D>::readEcho(std::istream& in, std::string& string) const
   {
      in >> string;
      Log::file() << " " << Str(string, 20) << std::endl;
   }

   /*
   * Read floating point number, echo to log file (used in readCommands).
   */
   template <int D>
   void System<D>::readEcho(std::istream& in, double& value) const
   {
      in >> value;
      if (in.fail()) {
          UTIL_THROW("Unable to read floating point parameter.");
      }
      Log::file() << " " << Dbl(value, 20) << std::endl;
   }

   /*
   * Initialize Pscf::Homogeneous::Mixture homogeneous_ member.
   */
   template <int D>
   void System<D>::initHomogeneous()
   {

      // Set number of molecular species and monomers
      double length;
      int nm = mixture_.nMonomer();
      int np = mixture_.nPolymer();
      int ns = mixture_.nSolvent();

      UTIL_CHECK(homogeneous_.nMolecule() == np + ns);
      UTIL_CHECK(homogeneous_.nMonomer() == nm);

      int i;   // molecule index
      int j;   // monomer index

      // Loop over polymer molecule species
      if (np > 0) {

         DArray<double> cTmp;
         cTmp.allocate(nm);

         int k;   // block or clump index
         int nb;  // number of blocks
         int nc;  // number of clumps
         for (i = 0; i < np; ++i) {

            // Initial array of clump sizes
            for (j = 0; j < nm; ++j) {
               cTmp[j] = 0.0;
            }

            // Compute clump sizes for all monomer types.
            nb = mixture_.polymer(i).nBlock();
            for (k = 0; k < nb; ++k) {
               Block<D>& block = mixture_.polymer(i).block(k);
               j = block.monomerId();
               if (PolymerModel::isThread()) {
                  length = block.length();
               } else {
                  length = (double) block.nBead();
               } 
               cTmp[j] += length;
            }

            // Count the number of clumps of nonzero size
            nc = 0;
            for (j = 0; j < nm; ++j) {
               if (cTmp[j] > 1.0E-8) {
                  ++nc;
               }
            }
            homogeneous_.molecule(i).setNClump(nc);

            // Set clump properties for this Homogeneous::Molecule
            k = 0; // Clump index
            for (j = 0; j < nm; ++j) {
               if (cTmp[j] > 1.0E-8) {
                  homogeneous_.molecule(i).clump(k).setMonomerId(j);
                  homogeneous_.molecule(i).clump(k).setSize(cTmp[j]);
                  ++k;
               }
            }
            homogeneous_.molecule(i).computeSize();

         }
      }

      // Add solvent contributions
      if (ns > 0) {
         double size;
         int monomerId;
         for (int is = 0; is < ns; ++is) {
            i = is + np;
            monomerId = mixture_.solvent(is).monomerId();
            size = mixture_.solvent(is).size();
            homogeneous_.molecule(i).setNClump(1);
            homogeneous_.molecule(i).clump(0).setMonomerId(monomerId);
            homogeneous_.molecule(i).clump(0).setSize(size);
            homogeneous_.molecule(i).computeSize();
         }
      }
   }

} // namespace Rpg
} // namespace Pscf
#endif<|MERGE_RESOLUTION|>--- conflicted
+++ resolved
@@ -230,8 +230,7 @@
    template <int D>
    void System<D>::readParameters(std::istream& in)
    {
-<<<<<<< HEAD
-      // Optionally read the polymer model enum value, set global value
+      // Optionally read polymerModel_ enum value, set the global value
       if (!PolymerModel::isLocked()) {
          polymerModel_ = PolymerModel::Thread;
          readOptional(in, "polymerModel", polymerModel_);
@@ -240,13 +239,12 @@
          PolymerModel::setModel(polymerModel_);
       }
 
-      // Number of times the global polymer model has been set.
-      // Retain this value so we can check at the end of this
-      // function that it wasn't set again within the function.
+      // Set number of times the global polymer model has been set.
+      // Retain this value so we can check at the end of this function
+      // that it was not set again within the function.
+
       int nSetPolymerModel = PolymerModel::nSet();
 
-=======
->>>>>>> bf61eb5a
       // Read the Mixture{ ... } block
       readParamComposite(in, mixture_);
       hasMixture_ = true;
@@ -314,7 +312,7 @@
       homogeneous_.setNMonomer(nm);
       initHomogeneous();
 
-      // Check that the polymer model was never reset after initialization
+      // Check that the polymer model was not reset after initialization
       UTIL_CHECK(PolymerModel::nSet() == nSetPolymerModel);
 
    }
@@ -2159,6 +2157,7 @@
             homogeneous_.molecule(i).computeSize();
          }
       }
+
    }
 
 } // namespace Rpg
