#ifndef RPG_DOMAIN_TPP
#define RPG_DOMAIN_TPP

/*
* PSCF - Polymer Self-Consistent Field Theory
*
* Copyright 2015 - 2025, The Regents of the University of Minnesota
* Distributed under the terms of the GNU General Public License.
*/

#include "Domain.h"
#include <prdc/crystal/fieldHeader.h>
#include <util/misc/FileMaster.h>

namespace Pscf {
namespace Rpg {

   using namespace Util;
   using namespace Pscf::Prdc;
   using namespace Pscf::Prdc::Cuda;

   /*
   * Constructor.
   */
   template <int D>
   Domain<D>::Domain()
    : unitCell_(),
      mesh_(),
      group_(),
      basis_(),
      fft_(),
      waveList_(),
      fieldIo_(),
      lattice_(UnitCell<D>::Null),
      groupName_(""),
      hasGroup_(false),
      fileMasterPtr_(nullptr),
      isInitialized_(false)
   {
      setClassName("Domain");
      fieldIo_.associate(mesh_, fft_, lattice_,
                         hasGroup_, groupName_, group_, basis_);
   }

   /*
   * Destructor.
   */
   template <int D>
   Domain<D>::~Domain()
   {}

   /*
   * Create association with a FileMaster.
   */
   template <int D>
   void Domain<D>::setFileMaster(FileMaster& fileMaster)
   {
<<<<<<< HEAD
=======
      fileMasterPtr_ = &fileMaster;
>>>>>>> 43f38e40
      fieldIo_.setFileMaster(fileMaster);
   }

   /*
   * Read parameters and initialize.
   */
   template <int D>
   void Domain<D>::readParameters(std::istream& in)
   {
<<<<<<< HEAD
      // Preconditions
      UTIL_CHECK(!isInitialized_);
      UTIL_CHECK(hasFileMaster_);
=======
      UTIL_CHECK(fileMasterPtr_);
>>>>>>> 43f38e40

      // Read computational mesh dimensions (required)
      read(in, "mesh", mesh_);
      UTIL_CHECK(mesh_.size() > 0);
      fft_.setup(mesh_.dimensions());

      // Read lattice system enumeration value (required)
      read(in, "lattice", lattice_);
      unitCell_.set(lattice_);
      UTIL_CHECK(unitCell_.lattice() != UnitCell<D>::Null);
      UTIL_CHECK(unitCell_.nParameter() > 0);

      // Allocate memory for WaveList
      waveList_.allocate(mesh_, unitCell_);

      // Optionally read groupName_ (string identifier for space group)
      hasGroup_ = false;
      bool hasGroupName = false;
      hasGroupName = readOptional(in, "groupName", groupName_).isActive();

      // If groupName_ exists, construct group_ (space group)
      if (hasGroupName) {
         // Read group symmetry operations from file
         // An Exception is thrown if groupName_ string is not recognized
         readGroup(groupName_, group_);
         hasGroup_ = true;
      }

      isInitialized_ = true;
   }

   /*
   * Read header of r-grid field to initialize the Domain.
   *
   * Alternative to parameter file, used only for unit testing.
   */
   template <int D>
   void Domain<D>::readRGridFieldHeader(std::istream& in, int& nMonomer)
   {
      // Preconditions - confirm that nothing is initialized
      UTIL_CHECK(!isInitialized_);
      UTIL_CHECK(lattice_ == UnitCell<D>::Null);
      UTIL_CHECK(!unitCell_.isInitialized());
      UTIL_CHECK(!hasGroup_);
      UTIL_CHECK(groupName_ == "");

      // Read common section of standard field header
      int ver1, ver2;
      Pscf::Prdc::readFieldHeader(in, ver1, ver2,
                                  unitCell_, groupName_, nMonomer);

      // Set lattice_ (lattice system identifier)
      lattice_ = unitCell_.lattice();
      UTIL_CHECK(lattice_ != UnitCell<D>::Null);
      UTIL_CHECK(unitCell_.isInitialized());

      // Read grid dimensions
      std::string label;
      in >> label;
      if (label != "mesh" && label != "ngrid") {
         std::string msg =  "\n";
         msg += "Error reading field file:\n";
         msg += "Expected mesh or ngrid, but found [";
         msg += label;
         msg += "]";
         UTIL_THROW(msg.c_str());
      }
      IntVec<D> nGrid;
      in >> nGrid;

      // Initialize mesh and fft
      if (mesh_.size() == 0) {
         mesh_.setDimensions(nGrid);
         fft_.setup(mesh_.dimensions());
      }

      // Allocate waveList
      if (!waveList_.isAllocated()) {
         waveList_.allocate(mesh_, unitCell_);
      }

      // If groupName is present, construct group and basis
      if (groupName_ != "") {
         readGroup(groupName_, group_);
         hasGroup_ = true;
         basis_.makeBasis(mesh_, unitCell_, group_);
      }

      isInitialized_ = true;
   }

   /*
   * Set the unit cell by copying a UnitCell<D>, make basis if needed.
   */
   template <int D>
   void Domain<D>::setUnitCell(UnitCell<D> const & unitCell)
   {
      if (lattice_ == UnitCell<D>::Null) {
         lattice_ = unitCell.lattice();
      } else {
         UTIL_CHECK(lattice_ == unitCell.lattice());
      }
      unitCell_ = unitCell;

      UTIL_CHECK(waveList_.isAllocated());
      waveList_.clearUnitCellData();

      if (hasGroup_ && !basis_.isInitialized()) {
         makeBasis();
      }
   }

   /*
   * Set the unit cell, make basis if needed.
   */
   template <int D>
   void Domain<D>::setUnitCell(typename UnitCell<D>::LatticeSystem lattice,
                               FSArray<double, 6> const & parameters)
   {
      if (lattice_ == UnitCell<D>::Null) {
         lattice_ = lattice;
      } else {
         UTIL_CHECK(lattice_ == lattice);
      }
      unitCell_.set(lattice, parameters);

      UTIL_CHECK(waveList_.isAllocated());
      waveList_.clearUnitCellData();

      if (hasGroup_ && !basis_.isInitialized()) {
         makeBasis();
      }
   }

   /*
   * Set unit cell parameters, make basis if needed.
   */
   template <int D>
   void Domain<D>::setUnitCell(FSArray<double, 6> const & parameters)
   {
      UTIL_CHECK(unitCell_.lattice() != UnitCell<D>::Null);
      UTIL_CHECK(unitCell_.nParameter() == parameters.size());
      unitCell_.setParameters(parameters);

      UTIL_CHECK(waveList_.isAllocated());
      waveList_.clearUnitCellData();

      if (hasGroup_ && !basis_.isInitialized()) {
         makeBasis();
      }
   }

   /*
   * Make basis if needed.
   */
   template <int D>
   void Domain<D>::makeBasis()
   {
      UTIL_CHECK(mesh_.size() > 0);
      UTIL_CHECK(unitCell_.lattice() != UnitCell<D>::Null);
      UTIL_CHECK(unitCell_.isInitialized());
      UTIL_CHECK(hasGroup_);

      // Check basis, construct if not initialized
      if (!basis_.isInitialized()) {
         basis_.makeBasis(mesh_, unitCell_, group_);
      }
      UTIL_CHECK(basis_.isInitialized());
   }

   // Crystallographic Data Output

   /*
   * Write description of symmetry-adapted stars and basis to file.
   */
   template <int D>
   void Domain<D>::writeStars(const std::string & filename) const
   {
      UTIL_CHECK(hasGroup());
      UTIL_CHECK(basis_.isInitialized());
      std::ofstream file;
      fileMaster().openOutputFile(filename, file);
      bool isSymmetric = true;
      int nMonomer = 0;
      fieldIo_.writeFieldHeader(file, nMonomer, unitCell(), isSymmetric);
      basis_.outputStars(file);
      file.close();
   }

   /*
   * Write a list of waves and associated stars to file.
   */
   template <int D>
   void Domain<D>::writeWaves(const std::string & filename) const
   {
      UTIL_CHECK(hasGroup());
      UTIL_CHECK(basis_.isInitialized());
      std::ofstream file;
      fileMaster().openOutputFile(filename, file);
      bool isSymmetric = true;
      int nMonomer = 0;
      fieldIo_.writeFieldHeader(file, nMonomer, unitCell(), isSymmetric);
      basis_.outputWaves(file);
      file.close();
   }

   /*
   * Write all elements of the space group to a file.
   */
   template <int D>
   void Domain<D>::writeGroup(const std::string & filename) const
   {
      UTIL_CHECK(hasGroup());
      std::ofstream file;
      fileMaster().openOutputFile(filename, file);
      file << group();
      file.close();
   }


} // namespace Rpg
} // namespace Pscf
#endif
<|MERGE_RESOLUTION|>--- conflicted
+++ resolved
@@ -55,10 +55,7 @@
    template <int D>
    void Domain<D>::setFileMaster(FileMaster& fileMaster)
    {
-<<<<<<< HEAD
-=======
       fileMasterPtr_ = &fileMaster;
->>>>>>> 43f38e40
       fieldIo_.setFileMaster(fileMaster);
    }
 
@@ -68,13 +65,9 @@
    template <int D>
    void Domain<D>::readParameters(std::istream& in)
    {
-<<<<<<< HEAD
       // Preconditions
       UTIL_CHECK(!isInitialized_);
-      UTIL_CHECK(hasFileMaster_);
-=======
       UTIL_CHECK(fileMasterPtr_);
->>>>>>> 43f38e40
 
       // Read computational mesh dimensions (required)
       read(in, "mesh", mesh_);
