#ifndef PSCF_SOLVENT_STUB_H
#define PSCF_SOLVENT_STUB_H

/*
* PSCF - Polymer Self-Consistent Field Theory
*
* Copyright 2016 - 2022, The Regents of the University of Minnesota
* Distributed under the terms of the GNU General Public License.
*/

<<<<<<< HEAD
#include <pscf/chem/Species.h>
=======
>>>>>>> 00c34fa1
#include <pscf/chem/SolventSpecies.h>
#include <util/param/ParamComposite.h>

namespace Pscf
{ 

   class SolventStub : public SolventSpecies
   {

   public:

      SolventStub()
      {  setClassName("Solvent"); }

      void compute(PropagatorStub::WField const &)
      {}

   };

} 
#endif<|MERGE_RESOLUTION|>--- conflicted
+++ resolved
@@ -8,10 +8,6 @@
 * Distributed under the terms of the GNU General Public License.
 */
 
-<<<<<<< HEAD
-#include <pscf/chem/Species.h>
-=======
->>>>>>> 00c34fa1
 #include <pscf/chem/SolventSpecies.h>
 #include <util/param/ParamComposite.h>
 
