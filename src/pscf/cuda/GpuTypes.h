--- conflicted
+++ resolved
@@ -20,14 +20,9 @@
 #endif
 #endif
 
-<<<<<<< HEAD
 #define gpuErrChk(ans) { gpuAssert((ans), __FILE__, __LINE__);}
 inline void gpuAssert(cudaError_t code, const char *file, int line, 
                       bool abort=true)
-=======
-#define gpuErrchk(ans) { gpuAssert((ans), __FILE__, __LINE__);}
-inline void gpuAssert(cudaError_t code, const char *file, int line, bool abort=true)
->>>>>>> 6d89905a
 {
    if (code != cudaSuccess) {
       fprintf(stderr,"GPUassert: %s %s %d\n", 
