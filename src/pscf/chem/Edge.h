#ifndef PSCF_EDGE_H
#define PSCF_EDGE_H

/*
* PSCF - Polymer Self-Consistent Field Theory
*
* Copyright 2016 - 2022, The Regents of the University of Minnesota
* Distributed under the terms of the GNU General Public License.
*/

#include "PolymerType.h"
#include "PolymerModel.h"
#include <util/containers/Pair.h>

#include <iostream>

namespace Pscf
{

   using namespace Util;

   /**
   * Descriptor for a block within an acyclic block polymer.
   *
<<<<<<< HEAD
   * This class defines the block id, monomerId, and vertexIds of a block 
   * within a block polymer. It also defines either the length of a block,
   * for a continuous thread model, or the number of beads in the block
   * for a discrete bead model. 
   *
   * This class serves as a base class for the BlockTmpl class template, 
   * which is a base class for a class named Block in each implementation 
   * level namespace. Each such implementation-levl Block class is thus 
   * a subclass of Edge.
   *
   * The class is designed to store either a value for length (the length
   * of the block) when PolymerModel::isThread(), or a value for nBead
   * (the number of beads in the block) when PolymerModel::isBead(). In
   * the case of a bead model, it also stores a pair of boolean flags 
   * to indicate whether the block owns either or both of the associated
   * vertices It is an error to try to set or get a value for nBead or
   * the vertex ownership flags when a thread model is in use, because
   * these variables are only meaningful for a bead model. Similarly,
   * it is an error to get or set a value for the block length when a
   * bead model is in use, because the length variable is only meaningful
   * in the context of a thread model. 
=======
   * An Edge has:
>>>>>>> 3baa512a
   *
   *    - a monomer type id
   *    - a length
   *    - a block id (unique with the polymer)
   *    - ids of the two vertices at which it terminates
   *
   * An Edge is a descriptor for a block within a block polymer, but
   * does not provide functions or data structure needed to solve the
   * modified diffusion equation (MDE).  The Edge class is used as a 
   * base class for subclasses that are block MDE solvers as well as 
   * descriptors. Each implementation level sub-namespace of Pscf (i.e., 
   * R1d, Rpc and Rpg) contains a class named Block that is both a 
   * descriptor and an MDE solver for the associated block.  Each such 
   * Block class is a subclass of an instance of a class template
   *  Pscf::BlockTmpl, which is itself a subclass of the Edge class.
   *
   * Block objects associated with a polymer are normally stored in 
   * an array that is a private member of the Pscf::PolymerTmpl class 
   * template. The block id for each edge be set to the element index
   * of the Block within that array.  
   *
   * \ref user_param_block_sec "Parameter File Format"
   * \ingroup Pscf_Chem_Module
   */
   class Edge
   {
   public:

      /**
      * Constructor.
      */
      Edge();

      /**
      * Destructor.
      */
      virtual ~Edge();

      /**
      * Serialize to/from archive.
      *
      * \param ar  input or output Archive
      * \param versionId  archive format version index
      */
      template <class Archive>
      void serialize(Archive& ar, unsigned int versionId);

      /// \name Setters
      //@{

      /**
      * Set the id for this block.
      *
      * \param id  integer index for this block
      */
      void setId(int id);

      /**
      * Set the monomer type id.
      *
      * \param monomerId  integer id of monomer type
      */
      void setMonomerId(int monomerId);

      /**
      * Set indices of associated vertices.
      *
      * \param vertexId0  integer id of vertex 0
      * \param vertexId1  integer id of vertex 1
      */
      void setVertexIds(int vertexId0, int vertexId1);

      /**
      * Set ownership of associated vertices (only valid for bead model).
      *
      * The concept of "ownership" of vertex beads is only meaningful in
      * the context of a bead model, in which we require that each vertex 
      * be owned by one of the associated blocks. The monomer type of the 
      * vertex is the same as the type of the block that owns it.
      *
      * Precondition: PolymerModel::isBead()
      *
      * \param own0  Does this block own vertex 0 ?
      * \param own1  Does this block own vertex 1 ?
      */
      void setVertexOwnership(bool own0, bool own1);

      /**
      * Set the number of beads in this block (only valid for bead model).
      *
      * Precondition: PolymerModel::isBead()
      *
      * \param nBead  number of beads (bead model)
      */
      virtual void setNBead(int nBead);

      /**
      * Set the length of this block (only valid for thread model).
      *
      * In the continuous thread model, the length of a block is given by
      * the ratio of block steric volume / monomer reference volume. 
      *
      * Precondition: PolymerModel::isThread()
      *
      * \param length  block length (thread model).
      */
      virtual void setLength(double length);

      /**
      * Set the polymer type (branched or linear).
      *
      * By convention, if the polymer type of a block with index id is
      * PolymerType::Linear, then vertexId(0) = id and vertexId(1) = id + 1.
      * In the case of a bead model, a standard convention also exists for
      * ownership of the two attached vertices.  The stream insertion and 
      * extraction operators for an Edge can thus use a shorter string
      * representation for linear polymers in which vertex ids and (when
      * relevant) owhership flags are omitted.
      *
      * \param type  type of polymer (branched or linear)
      */
      void setPolymerType(PolymerType::Enum type);

      //@}
      /// \name Accessors (getters)
      //@{

      /**
      * Get the id of this block.
      */
      int id() const;

      /**
      * Get the monomer type id.
      */
      int monomerId() const;

      /**
      * Get the pair of associated vertex ids.
      */
      const Pair<int>& vertexIds() const;

      /**
      * Get id of an associated vertex.
      *
      * \param i index of vertex (0 or 1)
      */
      int vertexId(int i) const;

      /**
      * Does this block own an associated vertex (bead model).
      *
      * Precondition: PolymerModel::isBead()
      *
      * \param i index of vertex (0 or 1)
      */
      bool ownsVertex(int i) const;

      /**
      * Get the number of beads in this block, in the bead model.
      *
      * Precondition: PolymerModel::isBead()
      */
      double nBead() const;

      /**
      * Get the length of this block, in the thread model.
      *
      * Precondition: PolymerModel::isThread()
      */
      double length() const;

      /**
      * Get the type of the parent polymer (branched or linear).
      */
      PolymerType::Enum polymerType() const;

      //@}

   private:

      /// Identifier for this block, unique within the polymer.
      int id_;

      /// Identifier for the associated monomer type.
      int monomerId_;

      /// Number of beads in block 
      /// Only valid for bead model, if PolymerModel::isBead()
      int nBead_;

      /// Length of this block = volume / monomer reference volume.
      /// Only valid for thread model, if PolymerModel::isThread()
      double length_;

      /// Indexes of associated vertices
      Pair<int> vertexIds_;

      /// Pair of bools to indicate ownership of associated vertices
      /// Only valid for bead model, if PolymerModel::isBead()
      Pair<bool> ownsVertex_;

      /// Type of polymer that contains this block (branched or linear)
      PolymerType::Enum polymerType_;

      friend
      std::istream& operator >> (std::istream& in, Edge &block);

      friend
      std::ostream& operator << (std::ostream& out,
                                 const Edge &block);

   };

   /**
   * Input stream extractor (>>) for a Edge.
   *
   * The polymerType must be set before an Edge can be read from a stream.
   * The block id must be set explicitly by calling setId, and are not 
   * read from an istream. Vertex id values for blocks in a linear polymer 
   * must be set explicitly by calling setVertexIds with consecutive 
   * values, as done in the function Pscf::PolymerTmpl::readParameters.
   *
   * Different text representations are used for bead and thread models,
   * and for linear and branched polymers:
   *
   * Thread model:
   *
   * In the thread model, if PolymerModel::isThread(), the text 
   * representation of an Edge for a branched polymer is:
   * \code
   *    monomerId length vertexId(0) vertexid(1)
   * \endcode
   * Here, length is a floating point number. For a linear polymer in the
   * thread model, the vertex ids are omitted, because the vertex ids for
   * block id of linear polymer must be equal to id and id + 1.
   *
   * Bead model:
   * 
   * In the bead model, if PolymerModel::isBead(), the text representation 
   * for a branched polymer is:
   * \code
   *    monomerId nBead vertexId(0) vertexid(1) ownsVertex(0) ownsVertex(1)
   * \endcode
   * Here, nBead is the integer number of beads in the chain, while 
   * ownsVertex(0) and ownsVertex(1) are boolean variables (0 or 1) that 
   * indicate whether the block owns vertex 0 and 1, respecively. The 
   * corresponding text representation for a bead-spring linear chain 
   * omits both the vertex ids and the ownsVertex flags, because values of 
   * these are set by convention.  In a linear bead-spring polymer, 
   * vertex ids for block number id are id and id+1, ownsVertex(1) == 1, 
   * while ownsVertex(0) == 1 for the first block (id = 0) and 
   * ownsVertex(0) = 0 for all other blocks (id > 0).
   *
   * \param in  input stream
   * \param block  Edge to be read from stream
   * \return  modified input stream
   */
   std::istream& operator >> (std::istream& in, Edge &block);

   /**
   * Output stream inserter (<<) for a Edge.
   *
   * Different text representations are used for linear and branched
   * polymers, as discussed in documentation for the stream extractor
   * (>>) operator. Vertex ids are output only for blocks of branched
   * polymers.
   *
   * \param out  output stream
   * \param block  Edge to be written to stream
   * \return modified output stream
   */
   std::ostream&
   operator << (std::ostream& out, const Edge &block);

   // Inline member functions

   /*
   * Get the id of this block.
   */
   inline int Edge::id() const
   {  return id_; }

   /*
   * Get the monomer type id.
   */
   inline int Edge::monomerId() const
   {  return monomerId_; }

   /*
   * Get the pair of associated vertex ids.
   */
   inline const Pair<int>& Edge::vertexIds() const
   {  return vertexIds_; }

   /*
   * Get id of an associated vertex.
   */
   inline int Edge::vertexId(int i) const
   {  return vertexIds_[i]; }

   /*
   * Get ownsVertex flag for an associated vertex (bead model only).
   */
   inline bool Edge::ownsVertex(int i) const
   {  
      UTIL_CHECK(PolymerModel::isBead());  
      return ownsVertex_[i]; 
   }

   /*
   * Get the number of beads in this block (bead model).
   */
   inline double Edge::nBead() const
   {
      UTIL_CHECK(PolymerModel::isBead());  
      return nBead_; 
   }

   /*
   * Get the length (number of monomers) in this block.
   */
   inline double Edge::length() const
   {
      UTIL_CHECK(PolymerModel::isThread());  
      return length_; 
   }

   /*
   * Get the polymer type (branched or linear).
   */
   inline PolymerType::Enum Edge::polymerType() const
   {  return polymerType_; }

   /*
   * Serialize to/from an archive.
   */
   template <class Archive>
   void Edge::serialize(Archive& ar, unsigned int)
   {
      ar & id_;
      ar & monomerId_;
      ar & vertexIds_;
      ar & length_;
   }

}
#endif<|MERGE_RESOLUTION|>--- conflicted
+++ resolved
@@ -22,46 +22,34 @@
    /**
    * Descriptor for a block within an acyclic block polymer.
    *
-<<<<<<< HEAD
-   * This class defines the block id, monomerId, and vertexIds of a block 
-   * within a block polymer. It also defines either the length of a block,
-   * for a continuous thread model, or the number of beads in the block
-   * for a discrete bead model. 
-   *
-   * This class serves as a base class for the BlockTmpl class template, 
-   * which is a base class for a class named Block in each implementation 
-   * level namespace. Each such implementation-levl Block class is thus 
-   * a subclass of Edge.
-   *
-   * The class is designed to store either a value for length (the length
+   * An Edge has:
+   *
+   *    - a monomer type id
+   *    - a length (thread model) or number of beads (bead model)
+   *    - a block id (unique with the polymer)
+   *    - ids of the two vertices at which it terminates
+   *
+   * Edge is a base class for the BlockTmpl class template, which is a
+   * a base class for a class named Block in each implementation-level 
+   * sub-namespace of Pscf (i.e., in R1d, Rpc, or Rpg).
+   *
+   * An Edge is a descriptor for a block within a block polymer, but
+   * does not provide functions or data structure needed to solve the
+   * modified diffusion equation (MDE).  The Block class defined in 
+   * each implementation-level namespace is designed to be used as an
+   * MDE solver as well as a descriptor.
+   *
+   * An Edge can store either a value for length (the contour length
    * of the block) when PolymerModel::isThread(), or a value for nBead
    * (the number of beads in the block) when PolymerModel::isBead(). In
-   * the case of a bead model, it also stores a pair of boolean flags 
+   * the case of the bead model, it also stores a pair of boolean flags 
    * to indicate whether the block owns either or both of the associated
-   * vertices It is an error to try to set or get a value for nBead or
-   * the vertex ownership flags when a thread model is in use, because
+   * vertices. It is an error to try to set or get a value for nBead or
+   * the vertex ownership flags when the thread model is in use, because
    * these variables are only meaningful for a bead model. Similarly,
    * it is an error to get or set a value for the block length when a
    * bead model is in use, because the length variable is only meaningful
    * in the context of a thread model. 
-=======
-   * An Edge has:
->>>>>>> 3baa512a
-   *
-   *    - a monomer type id
-   *    - a length
-   *    - a block id (unique with the polymer)
-   *    - ids of the two vertices at which it terminates
-   *
-   * An Edge is a descriptor for a block within a block polymer, but
-   * does not provide functions or data structure needed to solve the
-   * modified diffusion equation (MDE).  The Edge class is used as a 
-   * base class for subclasses that are block MDE solvers as well as 
-   * descriptors. Each implementation level sub-namespace of Pscf (i.e., 
-   * R1d, Rpc and Rpg) contains a class named Block that is both a 
-   * descriptor and an MDE solver for the associated block.  Each such 
-   * Block class is a subclass of an instance of a class template
-   *  Pscf::BlockTmpl, which is itself a subclass of the Edge class.
    *
    * Block objects associated with a polymer are normally stored in 
    * an array that is a private member of the Pscf::PolymerTmpl class 
