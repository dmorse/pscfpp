--- conflicted
+++ resolved
@@ -686,11 +686,6 @@
          std::cout << "Max error = " << comparison.maxDiff() << "\n";
       }
       TEST_ASSERT(comparison.maxDiff() < 7E-7);
-<<<<<<< HEAD
-=======
-
-      
->>>>>>> 65b1fff4
 
    }
 
