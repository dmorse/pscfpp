--- conflicted
+++ resolved
@@ -128,10 +128,12 @@
 
       // Preconditions:
       UTIL_CHECK(system().hasWFields());
-<<<<<<< HEAD
-      // Assumes basis.makeBasis() has been called
-      // Assumes AmIterator.allocate() has been called
-      // TODO: Check these conditions on entry
+
+      // Timers for timing iteration components
+      // An idea: timer "dictionary" to make iterating over timers easy
+      // Automating output with flexible numbers of timers
+      // DArray< Timer > timers;
+      // DArray< std::string > timernames;
 
       Timer timerMDE;
       Timer timerStress;
@@ -143,25 +145,6 @@
       Timer timerTotal;
       
 
-=======
-
-      // Timers for timing iteration components
-      // An idea: timer "dictionary" to make iterating over timers easy
-      // Automating output with flexible numbers of timers
-      // DArray< Timer > timers;
-      // DArray< std::string > timernames;
-
-      Timer timerMDE;
-      Timer timerStress;
-      Timer timerAM;
-      Timer timerResid;
-      Timer timerConverged;
-      Timer timerCoeff;
-      Timer timerOmega;
-      Timer timerTotal;
-      
-
->>>>>>> 6c11eda0
       // Start overall timer 
       timerTotal.start();
       
@@ -179,11 +162,7 @@
 
       // Iterative loop
       bool done;
-<<<<<<< HEAD
-      for (int itr = 1; itr <= maxItr_; ++itr) {
-=======
       for (int itr = 0; itr < maxItr_; ++itr) {
->>>>>>> 6c11eda0
 
          timerAM.start();
 
@@ -211,12 +190,6 @@
             timerAM.stop();
             timerTotal.stop();
 
-<<<<<<< HEAD
-            timerAM.stop();
-            timerTotal.stop();
-
-=======
->>>>>>> 6c11eda0
             Log::file() << "----------CONVERGED----------"<< std::endl;
 
             // Output timing results
@@ -264,32 +237,6 @@
             return 0;
 
          } else {
-<<<<<<< HEAD
-            timerCoeff.start();
-            if (itr <= maxHist_ + 1) {
-               if (nHist_ > 0) {
-                  U_.allocate(nHist_, nHist_);
-                  coeffs_.allocate(nHist_);
-                  v_.allocate(nHist_);
-               }
-            }
-            minimizeCoeff(itr);
-            timerCoeff.stop();
-
-            timerOmega.start();
-            buildOmega(itr);
-            timerOmega.stop();
-
-            timerCoeff.start();
-            if (itr <= maxHist_) {
-               if (nHist_ > 0) {
-                  U_.deallocate();
-                  coeffs_.deallocate();
-                  v_.deallocate();
-               }
-            }
-            timerCoeff.stop();
-=======
             // Determine optimal linear combination coefficients for 
             // building the updated field guess
             timerCoeff.start();
@@ -300,7 +247,6 @@
             buildOmega();
             timerOmega.stop();
 
->>>>>>> 6c11eda0
             timerAM.stop();
 
             // Solve MDE
@@ -320,12 +266,8 @@
       }
       // Failure: iteration counter itr reached maxItr without converging
       timerTotal.stop();
-<<<<<<< HEAD
-
-=======
       
       Log::file() << "Iterator failed to converge before the maximum number of iterations.\n";
->>>>>>> 6c11eda0
       cleanUp();
       return 1;
    }
