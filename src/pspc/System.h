--- conflicted
+++ resolved
@@ -683,14 +683,11 @@
       std::string groupName() const;
 
       /**
-<<<<<<< HEAD
       * Does this system have an Iterator object?
       */
       bool hasIterator() const;
 
       /**
-=======
->>>>>>> b6e1b3ca
       * Does this system have a Sweep object?
       */
       bool hasSweep() const;
@@ -707,7 +704,6 @@
       bool hasMask() const;
 
       /**
-<<<<<<< HEAD
       * Does this system have a Compressor object?
       */
       bool hasCompressor() const;
@@ -718,8 +714,6 @@
       bool hasMcSimulator() const;
 
       /**
-=======
->>>>>>> b6e1b3ca
       * Have c fields been computed from the current w fields?
       */
       bool hasCFields() const;
@@ -908,14 +902,11 @@
       */ 
       bool hasFreeEnergy_;
 
-<<<<<<< HEAD
       /**
       * Has the MC Hamiltonian been computed for the current w and c fields?
       */ 
       bool hasMcHamiltonian_;
 
-=======
->>>>>>> b6e1b3ca
       // Private member functions
 
       /**
@@ -1101,14 +1092,11 @@
    inline Mask<D>& System<D>::mask()
    {  return mask_; }
 
-<<<<<<< HEAD
    // Does the system have an Iterator object?
    template <int D>
    inline bool System<D>::hasIterator() const
    {  return (iteratorPtr_ != 0); }
 
-=======
->>>>>>> b6e1b3ca
    // Does the system have a Sweep object?
    template <int D>
    inline bool System<D>::hasSweep() const
@@ -1124,7 +1112,6 @@
    inline bool System<D>::hasMask() const
    {  return mask_.hasData(); }
 
-<<<<<<< HEAD
    // Does the system have a Compressor object?
    template <int D>
    inline bool System<D>::hasCompressor() const
@@ -1135,18 +1122,12 @@
    inline bool System<D>::hasMcSimulator() const
    {  return (hasMcSimulator_); }
 
-=======
->>>>>>> b6e1b3ca
    // Have the c fields been computed for the current w fields?
    template <int D>
    inline bool System<D>::hasCFields() const
    {  return hasCFields_; }
 
-<<<<<<< HEAD
    // Get the precomputed Helmholtz free energy per monomer / kT.
-=======
-   // Get the precomputed Helmoltz free energy per monomer / kT.
->>>>>>> b6e1b3ca
    template <int D>
    inline double System<D>::fHelmholtz() const
    {
@@ -1157,11 +1138,7 @@
    // Get the precomputed pressure (units of kT / monomer volume).
    template <int D>
    inline double System<D>::pressure() const
-<<<<<<< HEAD
-   {  
-=======
    {
->>>>>>> b6e1b3ca
       UTIL_CHECK(hasFreeEnergy_);
       return pressure_; 
    }
