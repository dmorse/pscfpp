--- conflicted
+++ resolved
@@ -1,27 +1,8 @@
 TODO (for pspc pseudospectral CPU code)
-
-------------------------------------------------------------------------
-Tasks:
-
-<<<<<<< HEAD
-   - Complete unit tests for FieldIo
-
-------------------------------------------------------------------------
-Later
 
    - Test point solvent functionality
 
    - Finish sweep functionality.
-=======
-   - Add point solvent
->>>>>>> e371f617
 
-   - Write relaxation iterator.
-
-<<<<<<< HEAD
-   - Write mask to constrain total density to inhomogeneous field
-=======
    - Test and debug basis for C15 non-centrosymmetric group setting
 
-   - Add relaxation iterator.
->>>>>>> e371f617
