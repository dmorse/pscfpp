--- conflicted
+++ resolved
@@ -124,25 +124,24 @@
             polymer(i).compute(wFields);
          }
    
-         // Accumulate monomer concentration fields
-         double phi;
-         for (i = 0; i < nPolymer(); ++i) {
-            phi = polymer(i).phi();
+         // Accumulate block contributions to monomer concentrations
+         int monomerId;
+         for (i = 0; i < nPolymer(); ++i) {
             for (j = 0; j < polymer(i).nBlock(); ++j) {
-               int monomerId = polymer(i).block(j).monomerId();
+               monomerId = polymer(i).block(j).monomerId();
                UTIL_CHECK(monomerId >= 0);
                UTIL_CHECK(monomerId < nm);
                CField& monomerField = cFields[monomerId];
                CField const & blockField = polymer(i).block(j).cField();
+               // Loop over grid points
                for (k = 0; k < nx; ++k) {
-                  monomerField[k] += phi * blockField[k];
+                  monomerField[k] += blockField[k];
                }
             }
          }
 
       }
 
-<<<<<<< HEAD
       // Process solvent species
       if (nSolvent() > 0) {
 
@@ -150,29 +149,25 @@
          int monomerId;
          for (i = 0; i < nSolvent(); ++i) {
             monomerId = solvent(i).monomerId();
-            solvent(i).compute(wFields[monomerId]);
-=======
-      // Accumulate monomer concentration fields
-      for (i = 0; i < nPolymer(); ++i) {
-         for (j = 0; j < polymer(i).nBlock(); ++j) {
-            int monomerId = polymer(i).block(j).monomerId();
             UTIL_CHECK(monomerId >= 0);
             UTIL_CHECK(monomerId < nm);
->>>>>>> 6f9076a4
+
+            // Compute solvent concentration
+            solvent(i).compute(wFields[monomerId]);
+
+            // Add to relevant monomer concentration
             CField& monomerField = cFields[monomerId];
             CField const & solventField = solvent(i).cField();
+            // Loop over grid points
             for (k = 0; k < nx; ++k) {
-<<<<<<< HEAD
                monomerField[k] += solventField[k];
-=======
-               monomerField[k] += blockField[k];
->>>>>>> 6f9076a4
-            }
-         }
-
-      }
-
-   }
+            }
+         }
+
+      }
+
+   }
+
 
    /*
    * Compute total stress.
