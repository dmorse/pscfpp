--- conflicted
+++ resolved
@@ -15,8 +15,8 @@
 #include <util/format/Dbl.h>
 
 using namespace Util;
+using namespace Pscf;
 using namespace Pscf::Prdc;
-using namespace Pscf::Prdc::Cuda;
 
 class CudaFieldComparisonTest : public UnitTest 
 {
@@ -52,22 +52,14 @@
       }
 
       // Copy data to fields on the device
-<<<<<<< HEAD
-      RField<1> da, db;
-=======
       Prdc::Cuda::RField<1> da, db;
->>>>>>> 6d89905a
       da.allocate(dimensions);
       db.allocate(dimensions);
       da = ha;
       db = hb;
 
       // Make comparison
-<<<<<<< HEAD
-      RFieldComparison<1> comparison;
-=======
       Prdc::Cuda::RFieldComparison<1> comparison;
->>>>>>> 6d89905a
       comparison.compare(da, db);
 
 
@@ -111,22 +103,14 @@
       }
 
       // Copy data to fields da and db on the GPU device
-<<<<<<< HEAD
-      RField<2> da, db;
-=======
       Prdc::Cuda::RField<2> da, db;
->>>>>>> 6d89905a
       da.allocate(dimensions);
       db.allocate(dimensions);
       da = ha;
       db = hb;
 
       // Make comparison
-<<<<<<< HEAD
-      RFieldComparison<2> comparison;
-=======
       Prdc::Cuda::RFieldComparison<2> comparison;
->>>>>>> 6d89905a
       comparison.compare(da, db);
 
       if (verbose() > 0) {
@@ -174,13 +158,8 @@
       }
 
       // Copy data to fields da and db on the GPU device
-<<<<<<< HEAD
-      DArray< RField<2> > da;
-      DArray< RField<2> > db;
-=======
       DArray< Prdc::Cuda::RField<2> > da;
       DArray< Prdc::Cuda::RField<2> > db;
->>>>>>> 6d89905a
       da.allocate(nMonomer);
       db.allocate(nMonomer);
       for (int i = 0; i < nMonomer; ++i) {
@@ -191,11 +170,7 @@
       }
 
       // Make comparison
-<<<<<<< HEAD
-      RFieldComparison<2> comparison;
-=======
       Prdc::Cuda::RFieldComparison<2> comparison;
->>>>>>> 6d89905a
       comparison.compare(da, db);
 
       //setVerbose(1);
@@ -224,13 +199,8 @@
       d[2] = 3;
 
       // Allocate device arrays da and db
-<<<<<<< HEAD
-      RFieldDft<3> da;
-      RFieldDft<3> db;
-=======
       Prdc::Cuda::RFieldDft<3> da;
       Prdc::Cuda::RFieldDft<3> db;
->>>>>>> 6d89905a
       da.allocate(d);
       db.allocate(d);
       int capacity = da.capacity();
@@ -257,11 +227,7 @@
       TEST_ASSERT(da.capacity() == capacity);
 
       // Make comparison
-<<<<<<< HEAD
-      RFieldDftComparison<3> comparison;
-=======
       Prdc::Cuda::RFieldDftComparison<3> comparison;
->>>>>>> 6d89905a
       comparison.compare(da, db);
 
       //setVerbose(1);
@@ -292,13 +258,8 @@
       dimensions[2] = 3;
 
       // Allocate device arrays da and db
-<<<<<<< HEAD
-      DArray< RFieldDft<3> > da;
-      DArray< RFieldDft<3> > db;
-=======
       DArray< Prdc::Cuda::RFieldDft<3> > da;
       DArray< Prdc::Cuda::RFieldDft<3> > db;
->>>>>>> 6d89905a
       da.allocate(nMonomer);
       db.allocate(nMonomer);
       for (int i = 0; i < nMonomer; ++i) {
@@ -337,11 +298,7 @@
       }
 
       // Make comparison
-<<<<<<< HEAD
-      RFieldDftComparison<3> comparison;
-=======
       Prdc::Cuda::RFieldDftComparison<3> comparison;
->>>>>>> 6d89905a
       comparison.compare(da, db);
 
       //setVerbose(1);
@@ -370,13 +327,8 @@
       d[2] = 3;
 
       // Allocate device arrays da and db
-<<<<<<< HEAD
-      CField<3> da;
-      CField<3> db;
-=======
       Prdc::Cuda::CField<3> da;
       Prdc::Cuda::CField<3> db;
->>>>>>> 6d89905a
       da.allocate(d);
       db.allocate(d);
       int capacity = da.capacity();
@@ -403,11 +355,7 @@
       TEST_ASSERT(da.capacity() == capacity);
 
       // Make comparison
-<<<<<<< HEAD
-      CFieldComparison<3> comparison;
-=======
       Prdc::Cuda::CFieldComparison<3> comparison;
->>>>>>> 6d89905a
       comparison.compare(da, db);
 
       //setVerbose(1);
@@ -438,13 +386,8 @@
       dimensions[2] = 3;
 
       // Allocate device arrays da and db
-<<<<<<< HEAD
-      DArray< CField<3> > da;
-      DArray< CField<3> > db;
-=======
       DArray< Prdc::Cuda::CField<3> > da;
       DArray< Prdc::Cuda::CField<3> > db;
->>>>>>> 6d89905a
       da.allocate(nMonomer);
       db.allocate(nMonomer);
       for (int i = 0; i < nMonomer; ++i) {
@@ -483,11 +426,7 @@
       }
 
       // Make comparison
-<<<<<<< HEAD
-      CFieldComparison<3> comparison;
-=======
       Prdc::Cuda::CFieldComparison<3> comparison;
->>>>>>> 6d89905a
       comparison.compare(da, db);
 
       //setVerbose(1);
